--- conflicted
+++ resolved
@@ -3,18 +3,9 @@
 import { FormattedMessage } from "react-intl";
 import cx from "classnames";
 
-<<<<<<< HEAD
-import {
-  Icon,
-  OperationButton,
-  StudioSelect,
-  SelectObject,
-} from "src/components/Shared";
-=======
 import { Icon } from "src/components/Shared/Icon";
 import { OperationButton } from "src/components/Shared/OperationButton";
 import { StudioSelect, SelectObject } from "src/components/Shared/Select";
->>>>>>> 28b8473f
 import * as GQL from "src/core/generated-graphql";
 
 import { OptionalField } from "../IncludeButton";
