--- conflicted
+++ resolved
@@ -43,11 +43,8 @@
     | "tags"
     | "scene_tags"
     | "performer_tags"
-<<<<<<< HEAD
     | "studio_tags"
-=======
     | "scenes"
->>>>>>> 0fa71be6
     | "movies"
     | "galleries";
 }
