--- conflicted
+++ resolved
@@ -109,15 +109,20 @@
 	return ret, nil
 }
 
-<<<<<<< HEAD
 func (r *tagResolver) StudioCount(ctx context.Context, obj *models.Tag, depth *int) (ret int, err error) {
 	if err := r.withReadTxn(ctx, func(ctx context.Context) error {
 		ret, err = studio.CountByTagID(ctx, r.repository.Studio, obj.ID, depth)
-=======
+		return err
+	}); err != nil {
+		return 0, err
+	}
+
+	return ret, nil
+}
+
 func (r *tagResolver) MovieCount(ctx context.Context, obj *models.Tag, depth *int) (ret int, err error) {
 	if err := r.withReadTxn(ctx, func(ctx context.Context) error {
 		ret, err = movie.CountByTagID(ctx, r.repository.Movie, obj.ID, depth)
->>>>>>> f2676603
 		return err
 	}); err != nil {
 		return 0, err
