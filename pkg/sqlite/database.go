--- conflicted
+++ resolved
@@ -30,11 +30,7 @@
 	dbConnTimeout = 30
 )
 
-<<<<<<< HEAD
-var appSchemaVersion uint = 59
-=======
-var appSchemaVersion uint = 62
->>>>>>> f2676603
+var appSchemaVersion uint = 63
 
 //go:embed migrations/*.sql
 var migrationsBox embed.FS
