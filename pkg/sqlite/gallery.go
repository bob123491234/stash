package sqlite

import (
	"context"
	"database/sql"
	"errors"
	"fmt"
	"path/filepath"

	"github.com/doug-martin/goqu/v9"
	"github.com/doug-martin/goqu/v9/exp"
	"github.com/jmoiron/sqlx"
	"github.com/stashapp/stash/pkg/models"
	"github.com/stashapp/stash/pkg/sliceutil"
	"gopkg.in/guregu/null.v4"
	"gopkg.in/guregu/null.v4/zero"
)

const (
	galleryTable = "galleries"

	galleriesFilesTable      = "galleries_files"
	performersGalleriesTable = "performers_galleries"
	galleriesTagsTable       = "galleries_tags"
	galleriesImagesTable     = "galleries_images"
	galleriesScenesTable     = "scenes_galleries"
	galleryIDColumn          = "gallery_id"
	galleriesURLsTable       = "gallery_urls"
	galleriesURLColumn       = "url"
)

type galleryRow struct {
	ID           int         `db:"id" goqu:"skipinsert"`
	Title        zero.String `db:"title"`
	Code         zero.String `db:"code"`
	Date         NullDate    `db:"date"`
	Details      zero.String `db:"details"`
	Photographer zero.String `db:"photographer"`
	// expressed as 1-100
	Rating    null.Int  `db:"rating"`
	Organized bool      `db:"organized"`
	StudioID  null.Int  `db:"studio_id,omitempty"`
	FolderID  null.Int  `db:"folder_id,omitempty"`
	CreatedAt Timestamp `db:"created_at"`
	UpdatedAt Timestamp `db:"updated_at"`
}

func (r *galleryRow) fromGallery(o models.Gallery) {
	r.ID = o.ID
	r.Title = zero.StringFrom(o.Title)
	r.Code = zero.StringFrom(o.Code)
	r.Date = NullDateFromDatePtr(o.Date)
	r.Details = zero.StringFrom(o.Details)
	r.Photographer = zero.StringFrom(o.Photographer)
	r.Rating = intFromPtr(o.Rating)
	r.Organized = o.Organized
	r.StudioID = intFromPtr(o.StudioID)
	r.FolderID = nullIntFromFolderIDPtr(o.FolderID)
	r.CreatedAt = Timestamp{Timestamp: o.CreatedAt}
	r.UpdatedAt = Timestamp{Timestamp: o.UpdatedAt}
}

type galleryQueryRow struct {
	galleryRow
	FolderPath            zero.String `db:"folder_path"`
	PrimaryFileID         null.Int    `db:"primary_file_id"`
	PrimaryFileFolderPath zero.String `db:"primary_file_folder_path"`
	PrimaryFileBasename   zero.String `db:"primary_file_basename"`
	PrimaryFileChecksum   zero.String `db:"primary_file_checksum"`
}

func (r *galleryQueryRow) resolve() *models.Gallery {
	ret := &models.Gallery{
		ID:            r.ID,
		Title:         r.Title.String,
		Code:          r.Code.String,
		Date:          r.Date.DatePtr(),
		Details:       r.Details.String,
		Photographer:  r.Photographer.String,
		Rating:        nullIntPtr(r.Rating),
		Organized:     r.Organized,
		StudioID:      nullIntPtr(r.StudioID),
		FolderID:      nullIntFolderIDPtr(r.FolderID),
		PrimaryFileID: nullIntFileIDPtr(r.PrimaryFileID),
		CreatedAt:     r.CreatedAt.Timestamp,
		UpdatedAt:     r.UpdatedAt.Timestamp,
	}

	if r.PrimaryFileFolderPath.Valid && r.PrimaryFileBasename.Valid {
		ret.Path = filepath.Join(r.PrimaryFileFolderPath.String, r.PrimaryFileBasename.String)
	} else if r.FolderPath.Valid {
		ret.Path = r.FolderPath.String
	}

	return ret
}

type galleryRowRecord struct {
	updateRecord
}

func (r *galleryRowRecord) fromPartial(o models.GalleryPartial) {
	r.setNullString("title", o.Title)
	r.setNullString("code", o.Code)
	r.setNullDate("date", o.Date)
	r.setNullString("details", o.Details)
	r.setNullString("photographer", o.Photographer)
	r.setNullInt("rating", o.Rating)
	r.setBool("organized", o.Organized)
	r.setNullInt("studio_id", o.StudioID)
	r.setTimestamp("created_at", o.CreatedAt)
	r.setTimestamp("updated_at", o.UpdatedAt)
}

type galleryRepositoryType struct {
	repository
	performers joinRepository
	images     joinRepository
	tags       joinRepository
	scenes     joinRepository
	files      filesRepository
}

func (r *galleryRepositoryType) addGalleriesFilesTable(f *filterBuilder) {
	f.addLeftJoin(galleriesFilesTable, "", "galleries_files.gallery_id = galleries.id")
}

func (r *galleryRepositoryType) addFilesTable(f *filterBuilder) {
	r.addGalleriesFilesTable(f)
	f.addLeftJoin(fileTable, "", "galleries_files.file_id = files.id")
}

func (r *galleryRepositoryType) addFoldersTable(f *filterBuilder) {
	r.addFilesTable(f)
	f.addLeftJoin(folderTable, "", "files.parent_folder_id = folders.id")
}

var (
	galleryRepository = galleryRepositoryType{
		repository: repository{
			tableName: galleryTable,
			idColumn:  idColumn,
		},
		performers: joinRepository{
			repository: repository{
				tableName: performersGalleriesTable,
				idColumn:  galleryIDColumn,
			},
			fkColumn: "performer_id",
		},
		tags: joinRepository{
			repository: repository{
				tableName: galleriesTagsTable,
				idColumn:  galleryIDColumn,
			},
			fkColumn:     "tag_id",
			foreignTable: tagTable,
			orderBy:      "tags.name ASC",
		},
		images: joinRepository{
			repository: repository{
				tableName: galleriesImagesTable,
				idColumn:  galleryIDColumn,
			},
			fkColumn: "image_id",
		},
		scenes: joinRepository{
			repository: repository{
				tableName: galleriesScenesTable,
				idColumn:  galleryIDColumn,
			},
			fkColumn: sceneIDColumn,
		},
		files: filesRepository{
			repository: repository{
				tableName: galleriesFilesTable,
				idColumn:  galleryIDColumn,
			},
		},
	}
)

type GalleryStore struct {
	tableMgr *table

	fileStore   *FileStore
	folderStore *FolderStore
}

func NewGalleryStore(fileStore *FileStore, folderStore *FolderStore) *GalleryStore {
	return &GalleryStore{
		tableMgr:    galleryTableMgr,
		fileStore:   fileStore,
		folderStore: folderStore,
	}
}

func (qb *GalleryStore) table() exp.IdentifierExpression {
	return qb.tableMgr.table
}

func (qb *GalleryStore) selectDataset() *goqu.SelectDataset {
	table := qb.table()
	files := fileTableMgr.table
	folders := folderTableMgr.table
	galleryFolder := folderTableMgr.table.As("gallery_folder")

	return dialect.From(table).LeftJoin(
		galleriesFilesJoinTable,
		goqu.On(
			galleriesFilesJoinTable.Col(galleryIDColumn).Eq(table.Col(idColumn)),
			galleriesFilesJoinTable.Col("primary").Eq(1),
		),
	).LeftJoin(
		files,
		goqu.On(files.Col(idColumn).Eq(galleriesFilesJoinTable.Col(fileIDColumn))),
	).LeftJoin(
		folders,
		goqu.On(folders.Col(idColumn).Eq(files.Col("parent_folder_id"))),
	).LeftJoin(
		galleryFolder,
		goqu.On(galleryFolder.Col(idColumn).Eq(table.Col("folder_id"))),
	).Select(
		qb.table().All(),
		galleriesFilesJoinTable.Col(fileIDColumn).As("primary_file_id"),
		folders.Col("path").As("primary_file_folder_path"),
		files.Col("basename").As("primary_file_basename"),
		galleryFolder.Col("path").As("folder_path"),
	)
}

func (qb *GalleryStore) Create(ctx context.Context, newObject *models.Gallery, fileIDs []models.FileID) error {
	var r galleryRow
	r.fromGallery(*newObject)

	id, err := qb.tableMgr.insertID(ctx, r)
	if err != nil {
		return err
	}

	if len(fileIDs) > 0 {
		const firstPrimary = true
		if err := galleriesFilesTableMgr.insertJoins(ctx, id, firstPrimary, fileIDs); err != nil {
			return err
		}
	}

	if newObject.URLs.Loaded() {
		const startPos = 0
		if err := galleriesURLsTableMgr.insertJoins(ctx, id, startPos, newObject.URLs.List()); err != nil {
			return err
		}
	}
	if newObject.PerformerIDs.Loaded() {
		if err := galleriesPerformersTableMgr.insertJoins(ctx, id, newObject.PerformerIDs.List()); err != nil {
			return err
		}
	}
	if newObject.TagIDs.Loaded() {
		if err := galleriesTagsTableMgr.insertJoins(ctx, id, newObject.TagIDs.List()); err != nil {
			return err
		}
	}
	if newObject.SceneIDs.Loaded() {
		if err := galleriesScenesTableMgr.insertJoins(ctx, id, newObject.SceneIDs.List()); err != nil {
			return err
		}
	}

	updated, err := qb.find(ctx, id)
	if err != nil {
		return fmt.Errorf("finding after create: %w", err)
	}

	*newObject = *updated

	return nil
}

func (qb *GalleryStore) Update(ctx context.Context, updatedObject *models.Gallery) error {
	var r galleryRow
	r.fromGallery(*updatedObject)

	if err := qb.tableMgr.updateByID(ctx, updatedObject.ID, r); err != nil {
		return err
	}

	if updatedObject.URLs.Loaded() {
		if err := galleriesURLsTableMgr.replaceJoins(ctx, updatedObject.ID, updatedObject.URLs.List()); err != nil {
			return err
		}
	}
	if updatedObject.PerformerIDs.Loaded() {
		if err := galleriesPerformersTableMgr.replaceJoins(ctx, updatedObject.ID, updatedObject.PerformerIDs.List()); err != nil {
			return err
		}
	}
	if updatedObject.TagIDs.Loaded() {
		if err := galleriesTagsTableMgr.replaceJoins(ctx, updatedObject.ID, updatedObject.TagIDs.List()); err != nil {
			return err
		}
	}
	if updatedObject.SceneIDs.Loaded() {
		if err := galleriesScenesTableMgr.replaceJoins(ctx, updatedObject.ID, updatedObject.SceneIDs.List()); err != nil {
			return err
		}
	}

	if updatedObject.Files.Loaded() {
		fileIDs := make([]models.FileID, len(updatedObject.Files.List()))
		for i, f := range updatedObject.Files.List() {
			fileIDs[i] = f.Base().ID
		}

		if err := galleriesFilesTableMgr.replaceJoins(ctx, updatedObject.ID, fileIDs); err != nil {
			return err
		}
	}

	return nil
}

func (qb *GalleryStore) UpdatePartial(ctx context.Context, id int, partial models.GalleryPartial) (*models.Gallery, error) {
	r := galleryRowRecord{
		updateRecord{
			Record: make(exp.Record),
		},
	}

	r.fromPartial(partial)

	if len(r.Record) > 0 {
		if err := qb.tableMgr.updateByID(ctx, id, r.Record); err != nil {
			return nil, err
		}
	}

	if partial.URLs != nil {
		if err := galleriesURLsTableMgr.modifyJoins(ctx, id, partial.URLs.Values, partial.URLs.Mode); err != nil {
			return nil, err
		}
	}
	if partial.PerformerIDs != nil {
		if err := galleriesPerformersTableMgr.modifyJoins(ctx, id, partial.PerformerIDs.IDs, partial.PerformerIDs.Mode); err != nil {
			return nil, err
		}
	}
	if partial.TagIDs != nil {
		if err := galleriesTagsTableMgr.modifyJoins(ctx, id, partial.TagIDs.IDs, partial.TagIDs.Mode); err != nil {
			return nil, err
		}
	}
	if partial.SceneIDs != nil {
		if err := galleriesScenesTableMgr.modifyJoins(ctx, id, partial.SceneIDs.IDs, partial.SceneIDs.Mode); err != nil {
			return nil, err
		}
	}

	if partial.PrimaryFileID != nil {
		if err := galleriesFilesTableMgr.setPrimary(ctx, id, *partial.PrimaryFileID); err != nil {
			return nil, err
		}
	}

	return qb.find(ctx, id)
}

func (qb *GalleryStore) Destroy(ctx context.Context, id int) error {
	return qb.tableMgr.destroyExisting(ctx, []int{id})
}

func (qb *GalleryStore) GetFiles(ctx context.Context, id int) ([]models.File, error) {
	fileIDs, err := galleryRepository.files.get(ctx, id)
	if err != nil {
		return nil, err
	}

	// use fileStore to load files
	files, err := qb.fileStore.Find(ctx, fileIDs...)
	if err != nil {
		return nil, err
	}

	ret := make([]models.File, len(files))
	copy(ret, files)

	return ret, nil
}

func (qb *GalleryStore) GetManyFileIDs(ctx context.Context, ids []int) ([][]models.FileID, error) {
	const primaryOnly = false
	return galleryRepository.files.getMany(ctx, ids, primaryOnly)
}

// returns nil, nil if not found
func (qb *GalleryStore) Find(ctx context.Context, id int) (*models.Gallery, error) {
	ret, err := qb.find(ctx, id)
	if errors.Is(err, sql.ErrNoRows) {
		return nil, nil
	}
	return ret, err
}

func (qb *GalleryStore) FindMany(ctx context.Context, ids []int) ([]*models.Gallery, error) {
	galleries := make([]*models.Gallery, len(ids))

	if err := batchExec(ids, defaultBatchSize, func(batch []int) error {
		q := qb.selectDataset().Prepared(true).Where(qb.table().Col(idColumn).In(batch))
		unsorted, err := qb.getMany(ctx, q)
		if err != nil {
			return err
		}

		for _, s := range unsorted {
			i := sliceutil.Index(ids, s.ID)
			galleries[i] = s
		}

		return nil
	}); err != nil {
		return nil, err
	}

	for i := range galleries {
		if galleries[i] == nil {
			return nil, fmt.Errorf("gallery with id %d not found", ids[i])
		}
	}

	return galleries, nil
}

// returns nil, sql.ErrNoRows if not found
func (qb *GalleryStore) find(ctx context.Context, id int) (*models.Gallery, error) {
	q := qb.selectDataset().Where(qb.tableMgr.byID(id))

	ret, err := qb.get(ctx, q)
	if err != nil {
		return nil, err
	}

	return ret, nil
}

func (qb *GalleryStore) findBySubquery(ctx context.Context, sq *goqu.SelectDataset) ([]*models.Gallery, error) {
	table := qb.table()

	q := qb.selectDataset().Prepared(true).Where(
		table.Col(idColumn).Eq(
			sq,
		),
	)

	return qb.getMany(ctx, q)
}

// returns nil, sql.ErrNoRows if not found
func (qb *GalleryStore) get(ctx context.Context, q *goqu.SelectDataset) (*models.Gallery, error) {
	ret, err := qb.getMany(ctx, q)
	if err != nil {
		return nil, err
	}

	if len(ret) == 0 {
		return nil, sql.ErrNoRows
	}

	return ret[0], nil
}

func (qb *GalleryStore) getMany(ctx context.Context, q *goqu.SelectDataset) ([]*models.Gallery, error) {
	const single = false
	var ret []*models.Gallery
	var lastID int
	if err := queryFunc(ctx, q, single, func(r *sqlx.Rows) error {
		var f galleryQueryRow
		if err := r.StructScan(&f); err != nil {
			return err
		}

		s := f.resolve()

		if s.ID == lastID {
			return fmt.Errorf("internal error: multiple rows returned for single gallery id %d", s.ID)
		}
		lastID = s.ID

		ret = append(ret, s)
		return nil
	}); err != nil {
		return nil, err
	}

	return ret, nil
}

func (qb *GalleryStore) FindByFileID(ctx context.Context, fileID models.FileID) ([]*models.Gallery, error) {
	sq := dialect.From(galleriesFilesJoinTable).Select(galleriesFilesJoinTable.Col(galleryIDColumn)).Where(
		galleriesFilesJoinTable.Col(fileIDColumn).Eq(fileID),
	)

	ret, err := qb.findBySubquery(ctx, sq)
	if err != nil {
		return nil, fmt.Errorf("getting gallery by file id %d: %w", fileID, err)
	}

	return ret, nil
}

func (qb *GalleryStore) CountByFileID(ctx context.Context, fileID models.FileID) (int, error) {
	joinTable := galleriesFilesJoinTable

	q := dialect.Select(goqu.COUNT("*")).From(joinTable).Where(joinTable.Col(fileIDColumn).Eq(fileID))
	return count(ctx, q)
}

func (qb *GalleryStore) FindByFingerprints(ctx context.Context, fp []models.Fingerprint) ([]*models.Gallery, error) {
	fingerprintTable := fingerprintTableMgr.table

	var ex []exp.Expression

	for _, v := range fp {
		ex = append(ex, goqu.And(
			fingerprintTable.Col("type").Eq(v.Type),
			fingerprintTable.Col("fingerprint").Eq(v.Fingerprint),
		))
	}

	sq := dialect.From(galleriesFilesJoinTable).
		InnerJoin(
			fingerprintTable,
			goqu.On(fingerprintTable.Col(fileIDColumn).Eq(galleriesFilesJoinTable.Col(fileIDColumn))),
		).
		Select(galleriesFilesJoinTable.Col(galleryIDColumn)).Where(goqu.Or(ex...))

	ret, err := qb.findBySubquery(ctx, sq)
	if err != nil {
		return nil, fmt.Errorf("getting gallery by fingerprints: %w", err)
	}

	return ret, nil
}

func (qb *GalleryStore) FindByChecksum(ctx context.Context, checksum string) ([]*models.Gallery, error) {
	return qb.FindByFingerprints(ctx, []models.Fingerprint{
		{
			Type:        models.FingerprintTypeMD5,
			Fingerprint: checksum,
		},
	})
}

func (qb *GalleryStore) FindByChecksums(ctx context.Context, checksums []string) ([]*models.Gallery, error) {
	fingerprints := make([]models.Fingerprint, len(checksums))

	for i, c := range checksums {
		fingerprints[i] = models.Fingerprint{
			Type:        models.FingerprintTypeMD5,
			Fingerprint: c,
		}
	}
	return qb.FindByFingerprints(ctx, fingerprints)
}

func (qb *GalleryStore) FindByPath(ctx context.Context, p string) ([]*models.Gallery, error) {
	table := qb.table()
	filesTable := fileTableMgr.table
	fileFoldersTable := folderTableMgr.table.As("file_folders")
	foldersTable := folderTableMgr.table

	basename := filepath.Base(p)
	dir := filepath.Dir(p)

	sq := dialect.From(table).LeftJoin(
		galleriesFilesJoinTable,
		goqu.On(galleriesFilesJoinTable.Col(galleryIDColumn).Eq(table.Col(idColumn))),
	).LeftJoin(
		filesTable,
		goqu.On(filesTable.Col(idColumn).Eq(galleriesFilesJoinTable.Col(fileIDColumn))),
	).LeftJoin(
		fileFoldersTable,
		goqu.On(fileFoldersTable.Col(idColumn).Eq(filesTable.Col("parent_folder_id"))),
	).LeftJoin(
		foldersTable,
		goqu.On(foldersTable.Col(idColumn).Eq(table.Col("folder_id"))),
	).Select(table.Col(idColumn)).Where(
		goqu.Or(
			goqu.And(
				fileFoldersTable.Col("path").Eq(dir),
				filesTable.Col("basename").Eq(basename),
			),
			foldersTable.Col("path").Eq(p),
		),
	)

	ret, err := qb.findBySubquery(ctx, sq)
	if err != nil && !errors.Is(err, sql.ErrNoRows) {
		return nil, fmt.Errorf("getting gallery by path %s: %w", p, err)
	}

	return ret, nil
}

func (qb *GalleryStore) FindByFolderID(ctx context.Context, folderID models.FolderID) ([]*models.Gallery, error) {
	table := qb.table()

	sq := dialect.From(table).Select(table.Col(idColumn)).Where(
		table.Col("folder_id").Eq(folderID),
	)

	ret, err := qb.findBySubquery(ctx, sq)
	if err != nil {
		return nil, fmt.Errorf("getting galleries for folder %d: %w", folderID, err)
	}

	return ret, nil
}

func (qb *GalleryStore) FindBySceneID(ctx context.Context, sceneID int) ([]*models.Gallery, error) {
	sq := dialect.From(galleriesScenesJoinTable).Select(galleriesScenesJoinTable.Col(galleryIDColumn)).Where(
		galleriesScenesJoinTable.Col(sceneIDColumn).Eq(sceneID),
	)

	ret, err := qb.findBySubquery(ctx, sq)
	if err != nil {
		return nil, fmt.Errorf("getting galleries for scene %d: %w", sceneID, err)
	}

	return ret, nil
}

func (qb *GalleryStore) FindByImageID(ctx context.Context, imageID int) ([]*models.Gallery, error) {
	sq := dialect.From(galleriesImagesJoinTable).Select(galleriesImagesJoinTable.Col(galleryIDColumn)).Where(
		galleriesImagesJoinTable.Col(imageIDColumn).Eq(imageID),
	)

	ret, err := qb.findBySubquery(ctx, sq)
	if err != nil {
		return nil, fmt.Errorf("getting galleries for image %d: %w", imageID, err)
	}

	return ret, nil
}

func (qb *GalleryStore) CountByImageID(ctx context.Context, imageID int) (int, error) {
	joinTable := galleriesImagesJoinTable

	q := dialect.Select(goqu.COUNT("*")).From(joinTable).Where(joinTable.Col(imageIDColumn).Eq(imageID))
	return count(ctx, q)
}

func (qb *GalleryStore) FindUserGalleryByTitle(ctx context.Context, title string) ([]*models.Gallery, error) {
	table := qb.table()

	sq := dialect.From(table).LeftJoin(
		galleriesFilesJoinTable,
		goqu.On(galleriesFilesJoinTable.Col(galleryIDColumn).Eq(table.Col(idColumn))),
	).Select(table.Col(idColumn)).Where(
		table.Col("folder_id").IsNull(),
		galleriesFilesJoinTable.Col("file_id").IsNull(),
		table.Col("title").Eq(title),
	)

	ret, err := qb.findBySubquery(ctx, sq)
	if err != nil {
		return nil, fmt.Errorf("getting user galleries for title %s: %w", title, err)
	}

	return ret, nil
}

func (qb *GalleryStore) Count(ctx context.Context) (int, error) {
	q := dialect.Select(goqu.COUNT("*")).From(qb.table())
	return count(ctx, q)
}

func (qb *GalleryStore) All(ctx context.Context) ([]*models.Gallery, error) {
	return qb.getMany(ctx, qb.selectDataset())
}

<<<<<<< HEAD
func (qb *GalleryStore) validateFilter(galleryFilter *models.GalleryFilterType) error {
	const and = "AND"
	const or = "OR"
	const not = "NOT"

	if galleryFilter.And != nil {
		if galleryFilter.Or != nil {
			return illegalFilterCombination(and, or)
		}
		if galleryFilter.Not != nil {
			return illegalFilterCombination(and, not)
		}

		return qb.validateFilter(galleryFilter.And)
	}

	if galleryFilter.Or != nil {
		if galleryFilter.Not != nil {
			return illegalFilterCombination(or, not)
		}

		return qb.validateFilter(galleryFilter.Or)
	}

	if galleryFilter.Not != nil {
		return qb.validateFilter(galleryFilter.Not)
	}

	return nil
}

func (qb *GalleryStore) makeFilter(ctx context.Context, galleryFilter *models.GalleryFilterType) *filterBuilder {
	query := &filterBuilder{}

	if galleryFilter.And != nil {
		query.and(qb.makeFilter(ctx, galleryFilter.And))
	}
	if galleryFilter.Or != nil {
		query.or(qb.makeFilter(ctx, galleryFilter.Or))
	}
	if galleryFilter.Not != nil {
		query.not(qb.makeFilter(ctx, galleryFilter.Not))
	}

	query.handleCriterion(ctx, intCriterionHandler(galleryFilter.ID, "galleries.id", nil))
	query.handleCriterion(ctx, stringCriterionHandler(galleryFilter.Title, "galleries.title"))
	query.handleCriterion(ctx, stringCriterionHandler(galleryFilter.Code, "galleries.code"))
	query.handleCriterion(ctx, stringCriterionHandler(galleryFilter.Details, "galleries.details"))
	query.handleCriterion(ctx, stringCriterionHandler(galleryFilter.Photographer, "galleries.photographer"))

	query.handleCriterion(ctx, criterionHandlerFunc(func(ctx context.Context, f *filterBuilder) {
		if galleryFilter.Checksum != nil {
			qb.addGalleriesFilesTable(f)
			f.addLeftJoin(fingerprintTable, "fingerprints_md5", "galleries_files.file_id = fingerprints_md5.file_id AND fingerprints_md5.type = 'md5'")
		}

		stringCriterionHandler(galleryFilter.Checksum, "fingerprints_md5.fingerprint")(ctx, f)
	}))

	query.handleCriterion(ctx, criterionHandlerFunc(func(ctx context.Context, f *filterBuilder) {
		if galleryFilter.IsZip != nil {
			qb.addGalleriesFilesTable(f)
			if *galleryFilter.IsZip {

				f.addWhere("galleries_files.file_id IS NOT NULL")
			} else {
				f.addWhere("galleries_files.file_id IS NULL")
			}
		}
	}))

	query.handleCriterion(ctx, qb.galleryPathCriterionHandler(galleryFilter.Path))
	query.handleCriterion(ctx, galleryFileCountCriterionHandler(qb, galleryFilter.FileCount))
	query.handleCriterion(ctx, intCriterionHandler(galleryFilter.Rating100, "galleries.rating", nil))
	query.handleCriterion(ctx, galleryURLsCriterionHandler(galleryFilter.URL))
	query.handleCriterion(ctx, boolCriterionHandler(galleryFilter.Organized, "galleries.organized", nil))
	query.handleCriterion(ctx, galleryIsMissingCriterionHandler(qb, galleryFilter.IsMissing))
	query.handleCriterion(ctx, galleryTagsCriterionHandler(qb, galleryFilter.Tags))
	query.handleCriterion(ctx, galleryTagCountCriterionHandler(qb, galleryFilter.TagCount))
	query.handleCriterion(ctx, galleryPerformersCriterionHandler(qb, galleryFilter.Performers))
	query.handleCriterion(ctx, galleryPerformerCountCriterionHandler(qb, galleryFilter.PerformerCount))
	query.handleCriterion(ctx, hasChaptersCriterionHandler(galleryFilter.HasChapters))
	query.handleCriterion(ctx, galleryScenesCriterionHandler(qb, galleryFilter.Scenes))
	query.handleCriterion(ctx, studioCriterionHandler(galleryTable, galleryFilter.Studios))
	query.handleCriterion(ctx, galleryPerformerTagsCriterionHandler(qb, galleryFilter.PerformerTags))
	query.handleCriterion(ctx, galleryStudioTagsCriterionHandler(qb, galleryFilter.StudioTags))
	query.handleCriterion(ctx, galleryAverageResolutionCriterionHandler(qb, galleryFilter.AverageResolution))
	query.handleCriterion(ctx, galleryImageCountCriterionHandler(qb, galleryFilter.ImageCount))
	query.handleCriterion(ctx, galleryPerformerFavoriteCriterionHandler(galleryFilter.PerformerFavorite))
	query.handleCriterion(ctx, galleryPerformerAgeCriterionHandler(galleryFilter.PerformerAge))
	query.handleCriterion(ctx, dateCriterionHandler(galleryFilter.Date, "galleries.date"))
	query.handleCriterion(ctx, timestampCriterionHandler(galleryFilter.CreatedAt, "galleries.created_at"))
	query.handleCriterion(ctx, timestampCriterionHandler(galleryFilter.UpdatedAt, "galleries.updated_at"))

	return query
}

func (qb *GalleryStore) addGalleriesFilesTable(f *filterBuilder) {
	f.addLeftJoin(galleriesFilesTable, "", "galleries_files.gallery_id = galleries.id")
}

func (qb *GalleryStore) addFilesTable(f *filterBuilder) {
	qb.addGalleriesFilesTable(f)
	f.addLeftJoin(fileTable, "", "galleries_files.file_id = files.id")
}

func (qb *GalleryStore) addFoldersTable(f *filterBuilder) {
	qb.addFilesTable(f)
	f.addLeftJoin(folderTable, "", "files.parent_folder_id = folders.id")
}

=======
>>>>>>> f2676603
func (qb *GalleryStore) makeQuery(ctx context.Context, galleryFilter *models.GalleryFilterType, findFilter *models.FindFilterType) (*queryBuilder, error) {
	if galleryFilter == nil {
		galleryFilter = &models.GalleryFilterType{}
	}
	if findFilter == nil {
		findFilter = &models.FindFilterType{}
	}

	query := galleryRepository.newQuery()
	distinctIDs(&query, galleryTable)

	if q := findFilter.Q; q != nil && *q != "" {
		query.addJoins(
			join{
				table:    galleriesFilesTable,
				onClause: "galleries_files.gallery_id = galleries.id",
			},
			join{
				table:    fileTable,
				onClause: "galleries_files.file_id = files.id",
			},
			join{
				table:    folderTable,
				onClause: "files.parent_folder_id = folders.id",
			},
			join{
				table:    fingerprintTable,
				onClause: "files_fingerprints.file_id = galleries_files.file_id",
			},
			join{
				table:    folderTable,
				as:       "gallery_folder",
				onClause: "galleries.folder_id = gallery_folder.id",
			},
			join{
				table:    galleriesChaptersTable,
				onClause: "galleries_chapters.gallery_id = galleries.id",
			},
		)

		// add joins for files and checksum
		filepathColumn := "folders.path || '" + string(filepath.Separator) + "' || files.basename"
		searchColumns := []string{"galleries.title", "gallery_folder.path", filepathColumn, "files_fingerprints.fingerprint", "galleries_chapters.title"}
		query.parseQueryString(searchColumns, *q)
	}

	filter := filterBuilderFromHandler(ctx, &galleryFilterHandler{
		galleryFilter: galleryFilter,
	})

	if err := query.addFilter(filter); err != nil {
		return nil, err
	}

	if err := qb.setGallerySort(&query, findFilter); err != nil {
		return nil, err
	}
	query.sortAndPagination += getPagination(findFilter)

	return &query, nil
}

func (qb *GalleryStore) Query(ctx context.Context, galleryFilter *models.GalleryFilterType, findFilter *models.FindFilterType) ([]*models.Gallery, int, error) {
	query, err := qb.makeQuery(ctx, galleryFilter, findFilter)
	if err != nil {
		return nil, 0, err
	}

	idsResult, countResult, err := query.executeFind(ctx)
	if err != nil {
		return nil, 0, err
	}

	galleries, err := qb.FindMany(ctx, idsResult)
	if err != nil {
		return nil, 0, err
	}

	return galleries, countResult, nil
}

func (qb *GalleryStore) QueryCount(ctx context.Context, galleryFilter *models.GalleryFilterType, findFilter *models.FindFilterType) (int, error) {
	query, err := qb.makeQuery(ctx, galleryFilter, findFilter)
	if err != nil {
		return 0, err
	}

	return query.executeCount(ctx)
}

<<<<<<< HEAD
func galleryURLsCriterionHandler(url *models.StringCriterionInput) criterionHandlerFunc {
	h := stringListCriterionHandlerBuilder{
		joinTable:    galleriesURLsTable,
		stringColumn: galleriesURLColumn,
		addJoinTable: func(f *filterBuilder) {
			galleriesURLsTableMgr.join(f, "", "galleries.id")
		},
	}

	return h.handler(url)
}

func (qb *GalleryStore) getMultiCriterionHandlerBuilder(foreignTable, joinTable, foreignFK string, addJoinsFunc func(f *filterBuilder)) multiCriterionHandlerBuilder {
	return multiCriterionHandlerBuilder{
		primaryTable: galleryTable,
		foreignTable: foreignTable,
		joinTable:    joinTable,
		primaryFK:    galleryIDColumn,
		foreignFK:    foreignFK,
		addJoinsFunc: addJoinsFunc,
	}
}

func (qb *GalleryStore) galleryPathCriterionHandler(c *models.StringCriterionInput) criterionHandlerFunc {
	return func(ctx context.Context, f *filterBuilder) {
		if c != nil {
			qb.addFoldersTable(f)
			f.addLeftJoin(folderTable, "gallery_folder", "galleries.folder_id = gallery_folder.id")

			const pathColumn = "folders.path"
			const basenameColumn = "files.basename"
			const folderPathColumn = "gallery_folder.path"

			addWildcards := true
			not := false

			if modifier := c.Modifier; c.Modifier.IsValid() {
				switch modifier {
				case models.CriterionModifierIncludes:
					clause := getPathSearchClauseMany(pathColumn, basenameColumn, c.Value, addWildcards, not)
					clause2 := getStringSearchClause([]string{folderPathColumn}, c.Value, false)
					f.whereClauses = append(f.whereClauses, orClauses(clause, clause2))
				case models.CriterionModifierExcludes:
					not = true
					clause := getPathSearchClauseMany(pathColumn, basenameColumn, c.Value, addWildcards, not)
					clause2 := getStringSearchClause([]string{folderPathColumn}, c.Value, true)
					f.whereClauses = append(f.whereClauses, orClauses(clause, clause2))
				case models.CriterionModifierEquals:
					addWildcards = false
					clause := getPathSearchClause(pathColumn, basenameColumn, c.Value, addWildcards, not)
					clause2 := makeClause(folderPathColumn+" LIKE ?", c.Value)
					f.whereClauses = append(f.whereClauses, orClauses(clause, clause2))
				case models.CriterionModifierNotEquals:
					addWildcards = false
					not = true
					clause := getPathSearchClause(pathColumn, basenameColumn, c.Value, addWildcards, not)
					clause2 := makeClause(folderPathColumn+" NOT LIKE ?", c.Value)
					f.whereClauses = append(f.whereClauses, orClauses(clause, clause2))
				case models.CriterionModifierMatchesRegex:
					if _, err := regexp.Compile(c.Value); err != nil {
						f.setError(err)
						return
					}
					filepathColumn := fmt.Sprintf("%s || '%s' || %s", pathColumn, string(filepath.Separator), basenameColumn)
					clause := makeClause(fmt.Sprintf("%s IS NOT NULL AND %s IS NOT NULL AND %s regexp ?", pathColumn, basenameColumn, filepathColumn), c.Value)
					clause2 := makeClause(fmt.Sprintf("%s IS NOT NULL AND %[1]s regexp ?", folderPathColumn), c.Value)
					f.whereClauses = append(f.whereClauses, orClauses(clause, clause2))
				case models.CriterionModifierNotMatchesRegex:
					if _, err := regexp.Compile(c.Value); err != nil {
						f.setError(err)
						return
					}
					filepathColumn := fmt.Sprintf("%s || '%s' || %s", pathColumn, string(filepath.Separator), basenameColumn)
					f.addWhere(fmt.Sprintf("%s IS NULL OR %s IS NULL OR %s NOT regexp ?", pathColumn, basenameColumn, filepathColumn), c.Value)
					f.addWhere(fmt.Sprintf("%s IS NULL OR %[1]s NOT regexp ?", folderPathColumn), c.Value)
				case models.CriterionModifierIsNull:
					f.addWhere(fmt.Sprintf("%s IS NULL OR TRIM(%[1]s) = '' OR %s IS NULL OR TRIM(%[2]s) = ''", pathColumn, basenameColumn))
					f.addWhere(fmt.Sprintf("%s IS NULL OR TRIM(%[1]s) = ''", folderPathColumn))
				case models.CriterionModifierNotNull:
					clause := makeClause(fmt.Sprintf("%s IS NOT NULL AND TRIM(%[1]s) != '' AND %s IS NOT NULL AND TRIM(%[2]s) != ''", pathColumn, basenameColumn))
					clause2 := makeClause(fmt.Sprintf("%s IS NOT NULL AND TRIM(%[1]s) != ''", folderPathColumn))
					f.whereClauses = append(f.whereClauses, orClauses(clause, clause2))
				default:
					panic("unsupported string filter modifier")
				}
			}
		}
	}
}

func galleryFileCountCriterionHandler(qb *GalleryStore, fileCount *models.IntCriterionInput) criterionHandlerFunc {
	h := countCriterionHandlerBuilder{
		primaryTable: galleryTable,
		joinTable:    galleriesFilesTable,
		primaryFK:    galleryIDColumn,
	}

	return h.handler(fileCount)
}

func galleryIsMissingCriterionHandler(qb *GalleryStore, isMissing *string) criterionHandlerFunc {
	return func(ctx context.Context, f *filterBuilder) {
		if isMissing != nil && *isMissing != "" {
			switch *isMissing {
			case "url":
				galleriesURLsTableMgr.join(f, "", "galleries.id")
				f.addWhere("gallery_urls.url IS NULL")
			case "scenes":
				f.addLeftJoin("scenes_galleries", "scenes_join", "scenes_join.gallery_id = galleries.id")
				f.addWhere("scenes_join.gallery_id IS NULL")
			case "studio":
				f.addWhere("galleries.studio_id IS NULL")
			case "performers":
				qb.performersRepository().join(f, "performers_join", "galleries.id")
				f.addWhere("performers_join.gallery_id IS NULL")
			case "date":
				f.addWhere("galleries.date IS NULL OR galleries.date IS \"\"")
			case "tags":
				qb.tagsRepository().join(f, "tags_join", "galleries.id")
				f.addWhere("tags_join.gallery_id IS NULL")
			default:
				f.addWhere("(galleries." + *isMissing + " IS NULL OR TRIM(galleries." + *isMissing + ") = '')")
			}
		}
	}
}

func galleryTagsCriterionHandler(qb *GalleryStore, tags *models.HierarchicalMultiCriterionInput) criterionHandlerFunc {
	h := joinedHierarchicalMultiCriterionHandlerBuilder{
		tx: qb.tx,

		primaryTable: galleryTable,
		foreignTable: tagTable,
		foreignFK:    "tag_id",

		relationsTable: "tags_relations",
		joinAs:         "image_tag",
		joinTable:      galleriesTagsTable,
		primaryFK:      galleryIDColumn,
	}

	return h.handler(tags)
}

func galleryTagCountCriterionHandler(qb *GalleryStore, tagCount *models.IntCriterionInput) criterionHandlerFunc {
	h := countCriterionHandlerBuilder{
		primaryTable: galleryTable,
		joinTable:    galleriesTagsTable,
		primaryFK:    galleryIDColumn,
	}

	return h.handler(tagCount)
}

func galleryScenesCriterionHandler(qb *GalleryStore, scenes *models.MultiCriterionInput) criterionHandlerFunc {
	addJoinsFunc := func(f *filterBuilder) {
		qb.scenesRepository().join(f, "", "galleries.id")
		f.addLeftJoin("scenes", "", "scenes_galleries.scene_id = scenes.id")
	}
	h := qb.getMultiCriterionHandlerBuilder(sceneTable, galleriesScenesTable, "scene_id", addJoinsFunc)
	return h.handler(scenes)
}

func galleryPerformersCriterionHandler(qb *GalleryStore, performers *models.MultiCriterionInput) criterionHandlerFunc {
	h := joinedMultiCriterionHandlerBuilder{
		primaryTable: galleryTable,
		joinTable:    performersGalleriesTable,
		joinAs:       "performers_join",
		primaryFK:    galleryIDColumn,
		foreignFK:    performerIDColumn,

		addJoinTable: func(f *filterBuilder) {
			qb.performersRepository().join(f, "performers_join", "galleries.id")
		},
	}

	return h.handler(performers)
}

func galleryPerformerCountCriterionHandler(qb *GalleryStore, performerCount *models.IntCriterionInput) criterionHandlerFunc {
	h := countCriterionHandlerBuilder{
		primaryTable: galleryTable,
		joinTable:    performersGalleriesTable,
		primaryFK:    galleryIDColumn,
	}

	return h.handler(performerCount)
}

func galleryImageCountCriterionHandler(qb *GalleryStore, imageCount *models.IntCriterionInput) criterionHandlerFunc {
	h := countCriterionHandlerBuilder{
		primaryTable: galleryTable,
		joinTable:    galleriesImagesTable,
		primaryFK:    galleryIDColumn,
	}

	return h.handler(imageCount)
}

func hasChaptersCriterionHandler(hasChapters *string) criterionHandlerFunc {
	return func(ctx context.Context, f *filterBuilder) {
		if hasChapters != nil {
			f.addLeftJoin("galleries_chapters", "", "galleries_chapters.gallery_id = galleries.id")
			if *hasChapters == "true" {
				f.addHaving("count(galleries_chapters.gallery_id) > 0")
			} else {
				f.addWhere("galleries_chapters.id IS NULL")
			}
		}
	}
}

func galleryStudioTagsCriterionHandler(qb *GalleryStore, tags *models.HierarchicalMultiCriterionInput) criterionHandler {
	return &joinedStudioTagsHandler{
		criterion:    tags,
		primaryTable: galleryTable,
	}
}

func galleryPerformerTagsCriterionHandler(qb *GalleryStore, tags *models.HierarchicalMultiCriterionInput) criterionHandler {
	return &joinedPerformerTagsHandler{
		criterion:      tags,
		primaryTable:   galleryTable,
		joinTable:      performersGalleriesTable,
		joinPrimaryKey: galleryIDColumn,
	}
}

func galleryPerformerFavoriteCriterionHandler(performerfavorite *bool) criterionHandlerFunc {
	return func(ctx context.Context, f *filterBuilder) {
		if performerfavorite != nil {
			f.addLeftJoin("performers_galleries", "", "galleries.id = performers_galleries.gallery_id")

			if *performerfavorite {
				// contains at least one favorite
				f.addLeftJoin("performers", "", "performers.id = performers_galleries.performer_id")
				f.addWhere("performers.favorite = 1")
			} else {
				// contains zero favorites
				f.addLeftJoin(`(SELECT performers_galleries.gallery_id as id FROM performers_galleries 
JOIN performers ON performers.id = performers_galleries.performer_id
GROUP BY performers_galleries.gallery_id HAVING SUM(performers.favorite) = 0)`, "nofaves", "galleries.id = nofaves.id")
				f.addWhere("performers_galleries.gallery_id IS NULL OR nofaves.id IS NOT NULL")
			}
		}
	}
}

func galleryPerformerAgeCriterionHandler(performerAge *models.IntCriterionInput) criterionHandlerFunc {
	return func(ctx context.Context, f *filterBuilder) {
		if performerAge != nil {
			f.addInnerJoin("performers_galleries", "", "galleries.id = performers_galleries.gallery_id")
			f.addInnerJoin("performers", "", "performers_galleries.performer_id = performers.id")

			f.addWhere("galleries.date != '' AND performers.birthdate != ''")
			f.addWhere("galleries.date IS NOT NULL AND performers.birthdate IS NOT NULL")

			ageCalc := "cast(strftime('%Y.%m%d', galleries.date) - strftime('%Y.%m%d', performers.birthdate) as int)"
			whereClause, args := getIntWhereClause(ageCalc, performerAge.Modifier, performerAge.Value, performerAge.Value2)
			f.addWhere(whereClause, args...)
		}
	}
}

func galleryAverageResolutionCriterionHandler(qb *GalleryStore, resolution *models.ResolutionCriterionInput) criterionHandlerFunc {
	return func(ctx context.Context, f *filterBuilder) {
		if resolution != nil && resolution.Value.IsValid() {
			qb.imagesRepository().join(f, "images_join", "galleries.id")
			f.addLeftJoin("images", "", "images_join.image_id = images.id")
			f.addLeftJoin("images_files", "", "images.id = images_files.image_id")
			f.addLeftJoin("image_files", "", "images_files.file_id = image_files.file_id")

			min := resolution.Value.GetMinResolution()
			max := resolution.Value.GetMaxResolution()

			const widthHeight = "avg(MIN(image_files.width, image_files.height))"

			switch resolution.Modifier {
			case models.CriterionModifierEquals:
				f.addHaving(fmt.Sprintf("%s BETWEEN %d AND %d", widthHeight, min, max))
			case models.CriterionModifierNotEquals:
				f.addHaving(fmt.Sprintf("%s NOT BETWEEN %d AND %d", widthHeight, min, max))
			case models.CriterionModifierLessThan:
				f.addHaving(fmt.Sprintf("%s < %d", widthHeight, min))
			case models.CriterionModifierGreaterThan:
				f.addHaving(fmt.Sprintf("%s > %d", widthHeight, max))
			}
		}
	}
=======
var gallerySortOptions = sortOptions{
	"created_at",
	"date",
	"file_count",
	"file_mod_time",
	"id",
	"images_count",
	"path",
	"performer_count",
	"random",
	"rating",
	"tag_count",
	"title",
	"updated_at",
>>>>>>> f2676603
}

func (qb *GalleryStore) setGallerySort(query *queryBuilder, findFilter *models.FindFilterType) error {
	if findFilter == nil || findFilter.Sort == nil || *findFilter.Sort == "" {
		return nil
	}

	sort := findFilter.GetSort("path")
	direction := findFilter.GetDirection()

	// CVE-2024-32231 - ensure sort is in the list of allowed sorts
	if err := gallerySortOptions.validateSort(sort); err != nil {
		return err
	}

	addFileTable := func() {
		query.addJoins(
			join{
				table:    galleriesFilesTable,
				onClause: "galleries_files.gallery_id = galleries.id",
			},
			join{
				table:    fileTable,
				onClause: "galleries_files.file_id = files.id",
			},
		)
	}

	addFolderTable := func() {
		query.addJoins(
			join{
				table:    folderTable,
				onClause: "folders.id = galleries.folder_id",
			},
			join{
				table:    folderTable,
				as:       "file_folder",
				onClause: "files.parent_folder_id = file_folder.id",
			},
		)
	}

	switch sort {
	case "file_count":
		query.sortAndPagination += getCountSort(galleryTable, galleriesFilesTable, galleryIDColumn, direction)
	case "images_count":
		query.sortAndPagination += getCountSort(galleryTable, galleriesImagesTable, galleryIDColumn, direction)
	case "tag_count":
		query.sortAndPagination += getCountSort(galleryTable, galleriesTagsTable, galleryIDColumn, direction)
	case "performer_count":
		query.sortAndPagination += getCountSort(galleryTable, performersGalleriesTable, galleryIDColumn, direction)
	case "path":
		// special handling for path
		addFileTable()
		addFolderTable()
		query.sortAndPagination += fmt.Sprintf(" ORDER BY COALESCE(folders.path, '') || COALESCE(file_folder.path, '') || COALESCE(files.basename, '') COLLATE NATURAL_CI %s", direction)
	case "file_mod_time":
		sort = "mod_time"
		addFileTable()
		query.sortAndPagination += getSort(sort, direction, fileTable)
	case "title":
		addFileTable()
		addFolderTable()
		query.sortAndPagination += " ORDER BY COALESCE(galleries.title, files.basename, basename(COALESCE(folders.path, ''))) COLLATE NATURAL_CI " + direction + ", file_folder.path COLLATE NATURAL_CI " + direction
	default:
		query.sortAndPagination += getSort(sort, direction, "galleries")
	}

	// Whatever the sorting, always use title/id as a final sort
	query.sortAndPagination += ", COALESCE(galleries.title, galleries.id) COLLATE NATURAL_CI ASC"

	return nil
}

func (qb *GalleryStore) GetURLs(ctx context.Context, galleryID int) ([]string, error) {
	return galleriesURLsTableMgr.get(ctx, galleryID)
}

func (qb *GalleryStore) AddFileID(ctx context.Context, id int, fileID models.FileID) error {
	const firstPrimary = false
	return galleriesFilesTableMgr.insertJoins(ctx, id, firstPrimary, []models.FileID{fileID})
}

func (qb *GalleryStore) GetPerformerIDs(ctx context.Context, id int) ([]int, error) {
	return galleryRepository.performers.getIDs(ctx, id)
}

func (qb *GalleryStore) GetTagIDs(ctx context.Context, id int) ([]int, error) {
	return galleryRepository.tags.getIDs(ctx, id)
}

func (qb *GalleryStore) GetImageIDs(ctx context.Context, galleryID int) ([]int, error) {
	return galleryRepository.images.getIDs(ctx, galleryID)
}

func (qb *GalleryStore) AddImages(ctx context.Context, galleryID int, imageIDs ...int) error {
	return galleryRepository.images.insertOrIgnore(ctx, galleryID, imageIDs...)
}

func (qb *GalleryStore) RemoveImages(ctx context.Context, galleryID int, imageIDs ...int) error {
	return galleryRepository.images.destroyJoins(ctx, galleryID, imageIDs...)
}

func (qb *GalleryStore) UpdateImages(ctx context.Context, galleryID int, imageIDs []int) error {
	// Delete the existing joins and then create new ones
	return galleryRepository.images.replace(ctx, galleryID, imageIDs)
}

func (qb *GalleryStore) GetSceneIDs(ctx context.Context, id int) ([]int, error) {
	return galleryRepository.scenes.getIDs(ctx, id)
}<|MERGE_RESOLUTION|>--- conflicted
+++ resolved
@@ -678,120 +678,6 @@
 	return qb.getMany(ctx, qb.selectDataset())
 }
 
-<<<<<<< HEAD
-func (qb *GalleryStore) validateFilter(galleryFilter *models.GalleryFilterType) error {
-	const and = "AND"
-	const or = "OR"
-	const not = "NOT"
-
-	if galleryFilter.And != nil {
-		if galleryFilter.Or != nil {
-			return illegalFilterCombination(and, or)
-		}
-		if galleryFilter.Not != nil {
-			return illegalFilterCombination(and, not)
-		}
-
-		return qb.validateFilter(galleryFilter.And)
-	}
-
-	if galleryFilter.Or != nil {
-		if galleryFilter.Not != nil {
-			return illegalFilterCombination(or, not)
-		}
-
-		return qb.validateFilter(galleryFilter.Or)
-	}
-
-	if galleryFilter.Not != nil {
-		return qb.validateFilter(galleryFilter.Not)
-	}
-
-	return nil
-}
-
-func (qb *GalleryStore) makeFilter(ctx context.Context, galleryFilter *models.GalleryFilterType) *filterBuilder {
-	query := &filterBuilder{}
-
-	if galleryFilter.And != nil {
-		query.and(qb.makeFilter(ctx, galleryFilter.And))
-	}
-	if galleryFilter.Or != nil {
-		query.or(qb.makeFilter(ctx, galleryFilter.Or))
-	}
-	if galleryFilter.Not != nil {
-		query.not(qb.makeFilter(ctx, galleryFilter.Not))
-	}
-
-	query.handleCriterion(ctx, intCriterionHandler(galleryFilter.ID, "galleries.id", nil))
-	query.handleCriterion(ctx, stringCriterionHandler(galleryFilter.Title, "galleries.title"))
-	query.handleCriterion(ctx, stringCriterionHandler(galleryFilter.Code, "galleries.code"))
-	query.handleCriterion(ctx, stringCriterionHandler(galleryFilter.Details, "galleries.details"))
-	query.handleCriterion(ctx, stringCriterionHandler(galleryFilter.Photographer, "galleries.photographer"))
-
-	query.handleCriterion(ctx, criterionHandlerFunc(func(ctx context.Context, f *filterBuilder) {
-		if galleryFilter.Checksum != nil {
-			qb.addGalleriesFilesTable(f)
-			f.addLeftJoin(fingerprintTable, "fingerprints_md5", "galleries_files.file_id = fingerprints_md5.file_id AND fingerprints_md5.type = 'md5'")
-		}
-
-		stringCriterionHandler(galleryFilter.Checksum, "fingerprints_md5.fingerprint")(ctx, f)
-	}))
-
-	query.handleCriterion(ctx, criterionHandlerFunc(func(ctx context.Context, f *filterBuilder) {
-		if galleryFilter.IsZip != nil {
-			qb.addGalleriesFilesTable(f)
-			if *galleryFilter.IsZip {
-
-				f.addWhere("galleries_files.file_id IS NOT NULL")
-			} else {
-				f.addWhere("galleries_files.file_id IS NULL")
-			}
-		}
-	}))
-
-	query.handleCriterion(ctx, qb.galleryPathCriterionHandler(galleryFilter.Path))
-	query.handleCriterion(ctx, galleryFileCountCriterionHandler(qb, galleryFilter.FileCount))
-	query.handleCriterion(ctx, intCriterionHandler(galleryFilter.Rating100, "galleries.rating", nil))
-	query.handleCriterion(ctx, galleryURLsCriterionHandler(galleryFilter.URL))
-	query.handleCriterion(ctx, boolCriterionHandler(galleryFilter.Organized, "galleries.organized", nil))
-	query.handleCriterion(ctx, galleryIsMissingCriterionHandler(qb, galleryFilter.IsMissing))
-	query.handleCriterion(ctx, galleryTagsCriterionHandler(qb, galleryFilter.Tags))
-	query.handleCriterion(ctx, galleryTagCountCriterionHandler(qb, galleryFilter.TagCount))
-	query.handleCriterion(ctx, galleryPerformersCriterionHandler(qb, galleryFilter.Performers))
-	query.handleCriterion(ctx, galleryPerformerCountCriterionHandler(qb, galleryFilter.PerformerCount))
-	query.handleCriterion(ctx, hasChaptersCriterionHandler(galleryFilter.HasChapters))
-	query.handleCriterion(ctx, galleryScenesCriterionHandler(qb, galleryFilter.Scenes))
-	query.handleCriterion(ctx, studioCriterionHandler(galleryTable, galleryFilter.Studios))
-	query.handleCriterion(ctx, galleryPerformerTagsCriterionHandler(qb, galleryFilter.PerformerTags))
-	query.handleCriterion(ctx, galleryStudioTagsCriterionHandler(qb, galleryFilter.StudioTags))
-	query.handleCriterion(ctx, galleryAverageResolutionCriterionHandler(qb, galleryFilter.AverageResolution))
-	query.handleCriterion(ctx, galleryImageCountCriterionHandler(qb, galleryFilter.ImageCount))
-	query.handleCriterion(ctx, galleryPerformerFavoriteCriterionHandler(galleryFilter.PerformerFavorite))
-	query.handleCriterion(ctx, galleryPerformerAgeCriterionHandler(galleryFilter.PerformerAge))
-	query.handleCriterion(ctx, dateCriterionHandler(galleryFilter.Date, "galleries.date"))
-	query.handleCriterion(ctx, timestampCriterionHandler(galleryFilter.CreatedAt, "galleries.created_at"))
-	query.handleCriterion(ctx, timestampCriterionHandler(galleryFilter.UpdatedAt, "galleries.updated_at"))
-
-	return query
-}
-
-func (qb *GalleryStore) addGalleriesFilesTable(f *filterBuilder) {
-	f.addLeftJoin(galleriesFilesTable, "", "galleries_files.gallery_id = galleries.id")
-}
-
-func (qb *GalleryStore) addFilesTable(f *filterBuilder) {
-	qb.addGalleriesFilesTable(f)
-	f.addLeftJoin(fileTable, "", "galleries_files.file_id = files.id")
-}
-
-func (qb *GalleryStore) addFoldersTable(f *filterBuilder) {
-	qb.addFilesTable(f)
-	f.addLeftJoin(folderTable, "", "files.parent_folder_id = folders.id")
-}
-
-=======
->>>>>>> f2676603
 func (qb *GalleryStore) makeQuery(ctx context.Context, galleryFilter *models.GalleryFilterType, findFilter *models.FindFilterType) (*queryBuilder, error) {
 	if galleryFilter == nil {
 		galleryFilter = &models.GalleryFilterType{}
@@ -882,297 +768,6 @@
 	return query.executeCount(ctx)
 }
 
-<<<<<<< HEAD
-func galleryURLsCriterionHandler(url *models.StringCriterionInput) criterionHandlerFunc {
-	h := stringListCriterionHandlerBuilder{
-		joinTable:    galleriesURLsTable,
-		stringColumn: galleriesURLColumn,
-		addJoinTable: func(f *filterBuilder) {
-			galleriesURLsTableMgr.join(f, "", "galleries.id")
-		},
-	}
-
-	return h.handler(url)
-}
-
-func (qb *GalleryStore) getMultiCriterionHandlerBuilder(foreignTable, joinTable, foreignFK string, addJoinsFunc func(f *filterBuilder)) multiCriterionHandlerBuilder {
-	return multiCriterionHandlerBuilder{
-		primaryTable: galleryTable,
-		foreignTable: foreignTable,
-		joinTable:    joinTable,
-		primaryFK:    galleryIDColumn,
-		foreignFK:    foreignFK,
-		addJoinsFunc: addJoinsFunc,
-	}
-}
-
-func (qb *GalleryStore) galleryPathCriterionHandler(c *models.StringCriterionInput) criterionHandlerFunc {
-	return func(ctx context.Context, f *filterBuilder) {
-		if c != nil {
-			qb.addFoldersTable(f)
-			f.addLeftJoin(folderTable, "gallery_folder", "galleries.folder_id = gallery_folder.id")
-
-			const pathColumn = "folders.path"
-			const basenameColumn = "files.basename"
-			const folderPathColumn = "gallery_folder.path"
-
-			addWildcards := true
-			not := false
-
-			if modifier := c.Modifier; c.Modifier.IsValid() {
-				switch modifier {
-				case models.CriterionModifierIncludes:
-					clause := getPathSearchClauseMany(pathColumn, basenameColumn, c.Value, addWildcards, not)
-					clause2 := getStringSearchClause([]string{folderPathColumn}, c.Value, false)
-					f.whereClauses = append(f.whereClauses, orClauses(clause, clause2))
-				case models.CriterionModifierExcludes:
-					not = true
-					clause := getPathSearchClauseMany(pathColumn, basenameColumn, c.Value, addWildcards, not)
-					clause2 := getStringSearchClause([]string{folderPathColumn}, c.Value, true)
-					f.whereClauses = append(f.whereClauses, orClauses(clause, clause2))
-				case models.CriterionModifierEquals:
-					addWildcards = false
-					clause := getPathSearchClause(pathColumn, basenameColumn, c.Value, addWildcards, not)
-					clause2 := makeClause(folderPathColumn+" LIKE ?", c.Value)
-					f.whereClauses = append(f.whereClauses, orClauses(clause, clause2))
-				case models.CriterionModifierNotEquals:
-					addWildcards = false
-					not = true
-					clause := getPathSearchClause(pathColumn, basenameColumn, c.Value, addWildcards, not)
-					clause2 := makeClause(folderPathColumn+" NOT LIKE ?", c.Value)
-					f.whereClauses = append(f.whereClauses, orClauses(clause, clause2))
-				case models.CriterionModifierMatchesRegex:
-					if _, err := regexp.Compile(c.Value); err != nil {
-						f.setError(err)
-						return
-					}
-					filepathColumn := fmt.Sprintf("%s || '%s' || %s", pathColumn, string(filepath.Separator), basenameColumn)
-					clause := makeClause(fmt.Sprintf("%s IS NOT NULL AND %s IS NOT NULL AND %s regexp ?", pathColumn, basenameColumn, filepathColumn), c.Value)
-					clause2 := makeClause(fmt.Sprintf("%s IS NOT NULL AND %[1]s regexp ?", folderPathColumn), c.Value)
-					f.whereClauses = append(f.whereClauses, orClauses(clause, clause2))
-				case models.CriterionModifierNotMatchesRegex:
-					if _, err := regexp.Compile(c.Value); err != nil {
-						f.setError(err)
-						return
-					}
-					filepathColumn := fmt.Sprintf("%s || '%s' || %s", pathColumn, string(filepath.Separator), basenameColumn)
-					f.addWhere(fmt.Sprintf("%s IS NULL OR %s IS NULL OR %s NOT regexp ?", pathColumn, basenameColumn, filepathColumn), c.Value)
-					f.addWhere(fmt.Sprintf("%s IS NULL OR %[1]s NOT regexp ?", folderPathColumn), c.Value)
-				case models.CriterionModifierIsNull:
-					f.addWhere(fmt.Sprintf("%s IS NULL OR TRIM(%[1]s) = '' OR %s IS NULL OR TRIM(%[2]s) = ''", pathColumn, basenameColumn))
-					f.addWhere(fmt.Sprintf("%s IS NULL OR TRIM(%[1]s) = ''", folderPathColumn))
-				case models.CriterionModifierNotNull:
-					clause := makeClause(fmt.Sprintf("%s IS NOT NULL AND TRIM(%[1]s) != '' AND %s IS NOT NULL AND TRIM(%[2]s) != ''", pathColumn, basenameColumn))
-					clause2 := makeClause(fmt.Sprintf("%s IS NOT NULL AND TRIM(%[1]s) != ''", folderPathColumn))
-					f.whereClauses = append(f.whereClauses, orClauses(clause, clause2))
-				default:
-					panic("unsupported string filter modifier")
-				}
-			}
-		}
-	}
-}
-
-func galleryFileCountCriterionHandler(qb *GalleryStore, fileCount *models.IntCriterionInput) criterionHandlerFunc {
-	h := countCriterionHandlerBuilder{
-		primaryTable: galleryTable,
-		joinTable:    galleriesFilesTable,
-		primaryFK:    galleryIDColumn,
-	}
-
-	return h.handler(fileCount)
-}
-
-func galleryIsMissingCriterionHandler(qb *GalleryStore, isMissing *string) criterionHandlerFunc {
-	return func(ctx context.Context, f *filterBuilder) {
-		if isMissing != nil && *isMissing != "" {
-			switch *isMissing {
-			case "url":
-				galleriesURLsTableMgr.join(f, "", "galleries.id")
-				f.addWhere("gallery_urls.url IS NULL")
-			case "scenes":
-				f.addLeftJoin("scenes_galleries", "scenes_join", "scenes_join.gallery_id = galleries.id")
-				f.addWhere("scenes_join.gallery_id IS NULL")
-			case "studio":
-				f.addWhere("galleries.studio_id IS NULL")
-			case "performers":
-				qb.performersRepository().join(f, "performers_join", "galleries.id")
-				f.addWhere("performers_join.gallery_id IS NULL")
-			case "date":
-				f.addWhere("galleries.date IS NULL OR galleries.date IS \"\"")
-			case "tags":
-				qb.tagsRepository().join(f, "tags_join", "galleries.id")
-				f.addWhere("tags_join.gallery_id IS NULL")
-			default:
-				f.addWhere("(galleries." + *isMissing + " IS NULL OR TRIM(galleries." + *isMissing + ") = '')")
-			}
-		}
-	}
-}
-
-func galleryTagsCriterionHandler(qb *GalleryStore, tags *models.HierarchicalMultiCriterionInput) criterionHandlerFunc {
-	h := joinedHierarchicalMultiCriterionHandlerBuilder{
-		tx: qb.tx,
-
-		primaryTable: galleryTable,
-		foreignTable: tagTable,
-		foreignFK:    "tag_id",
-
-		relationsTable: "tags_relations",
-		joinAs:         "image_tag",
-		joinTable:      galleriesTagsTable,
-		primaryFK:      galleryIDColumn,
-	}
-
-	return h.handler(tags)
-}
-
-func galleryTagCountCriterionHandler(qb *GalleryStore, tagCount *models.IntCriterionInput) criterionHandlerFunc {
-	h := countCriterionHandlerBuilder{
-		primaryTable: galleryTable,
-		joinTable:    galleriesTagsTable,
-		primaryFK:    galleryIDColumn,
-	}
-
-	return h.handler(tagCount)
-}
-
-func galleryScenesCriterionHandler(qb *GalleryStore, scenes *models.MultiCriterionInput) criterionHandlerFunc {
-	addJoinsFunc := func(f *filterBuilder) {
-		qb.scenesRepository().join(f, "", "galleries.id")
-		f.addLeftJoin("scenes", "", "scenes_galleries.scene_id = scenes.id")
-	}
-	h := qb.getMultiCriterionHandlerBuilder(sceneTable, galleriesScenesTable, "scene_id", addJoinsFunc)
-	return h.handler(scenes)
-}
-
-func galleryPerformersCriterionHandler(qb *GalleryStore, performers *models.MultiCriterionInput) criterionHandlerFunc {
-	h := joinedMultiCriterionHandlerBuilder{
-		primaryTable: galleryTable,
-		joinTable:    performersGalleriesTable,
-		joinAs:       "performers_join",
-		primaryFK:    galleryIDColumn,
-		foreignFK:    performerIDColumn,
-
-		addJoinTable: func(f *filterBuilder) {
-			qb.performersRepository().join(f, "performers_join", "galleries.id")
-		},
-	}
-
-	return h.handler(performers)
-}
-
-func galleryPerformerCountCriterionHandler(qb *GalleryStore, performerCount *models.IntCriterionInput) criterionHandlerFunc {
-	h := countCriterionHandlerBuilder{
-		primaryTable: galleryTable,
-		joinTable:    performersGalleriesTable,
-		primaryFK:    galleryIDColumn,
-	}
-
-	return h.handler(performerCount)
-}
-
-func galleryImageCountCriterionHandler(qb *GalleryStore, imageCount *models.IntCriterionInput) criterionHandlerFunc {
-	h := countCriterionHandlerBuilder{
-		primaryTable: galleryTable,
-		joinTable:    galleriesImagesTable,
-		primaryFK:    galleryIDColumn,
-	}
-
-	return h.handler(imageCount)
-}
-
-func hasChaptersCriterionHandler(hasChapters *string) criterionHandlerFunc {
-	return func(ctx context.Context, f *filterBuilder) {
-		if hasChapters != nil {
-			f.addLeftJoin("galleries_chapters", "", "galleries_chapters.gallery_id = galleries.id")
-			if *hasChapters == "true" {
-				f.addHaving("count(galleries_chapters.gallery_id) > 0")
-			} else {
-				f.addWhere("galleries_chapters.id IS NULL")
-			}
-		}
-	}
-}
-
-func galleryStudioTagsCriterionHandler(qb *GalleryStore, tags *models.HierarchicalMultiCriterionInput) criterionHandler {
-	return &joinedStudioTagsHandler{
-		criterion:    tags,
-		primaryTable: galleryTable,
-	}
-}
-
-func galleryPerformerTagsCriterionHandler(qb *GalleryStore, tags *models.HierarchicalMultiCriterionInput) criterionHandler {
-	return &joinedPerformerTagsHandler{
-		criterion:      tags,
-		primaryTable:   galleryTable,
-		joinTable:      performersGalleriesTable,
-		joinPrimaryKey: galleryIDColumn,
-	}
-}
-
-func galleryPerformerFavoriteCriterionHandler(performerfavorite *bool) criterionHandlerFunc {
-	return func(ctx context.Context, f *filterBuilder) {
-		if performerfavorite != nil {
-			f.addLeftJoin("performers_galleries", "", "galleries.id = performers_galleries.gallery_id")
-
-			if *performerfavorite {
-				// contains at least one favorite
-				f.addLeftJoin("performers", "", "performers.id = performers_galleries.performer_id")
-				f.addWhere("performers.favorite = 1")
-			} else {
-				// contains zero favorites
-				f.addLeftJoin(`(SELECT performers_galleries.gallery_id as id FROM performers_galleries 
-JOIN performers ON performers.id = performers_galleries.performer_id
-GROUP BY performers_galleries.gallery_id HAVING SUM(performers.favorite) = 0)`, "nofaves", "galleries.id = nofaves.id")
-				f.addWhere("performers_galleries.gallery_id IS NULL OR nofaves.id IS NOT NULL")
-			}
-		}
-	}
-}
-
-func galleryPerformerAgeCriterionHandler(performerAge *models.IntCriterionInput) criterionHandlerFunc {
-	return func(ctx context.Context, f *filterBuilder) {
-		if performerAge != nil {
-			f.addInnerJoin("performers_galleries", "", "galleries.id = performers_galleries.gallery_id")
-			f.addInnerJoin("performers", "", "performers_galleries.performer_id = performers.id")
-
-			f.addWhere("galleries.date != '' AND performers.birthdate != ''")
-			f.addWhere("galleries.date IS NOT NULL AND performers.birthdate IS NOT NULL")
-
-			ageCalc := "cast(strftime('%Y.%m%d', galleries.date) - strftime('%Y.%m%d', performers.birthdate) as int)"
-			whereClause, args := getIntWhereClause(ageCalc, performerAge.Modifier, performerAge.Value, performerAge.Value2)
-			f.addWhere(whereClause, args...)
-		}
-	}
-}
-
-func galleryAverageResolutionCriterionHandler(qb *GalleryStore, resolution *models.ResolutionCriterionInput) criterionHandlerFunc {
-	return func(ctx context.Context, f *filterBuilder) {
-		if resolution != nil && resolution.Value.IsValid() {
-			qb.imagesRepository().join(f, "images_join", "galleries.id")
-			f.addLeftJoin("images", "", "images_join.image_id = images.id")
-			f.addLeftJoin("images_files", "", "images.id = images_files.image_id")
-			f.addLeftJoin("image_files", "", "images_files.file_id = image_files.file_id")
-
-			min := resolution.Value.GetMinResolution()
-			max := resolution.Value.GetMaxResolution()
-
-			const widthHeight = "avg(MIN(image_files.width, image_files.height))"
-
-			switch resolution.Modifier {
-			case models.CriterionModifierEquals:
-				f.addHaving(fmt.Sprintf("%s BETWEEN %d AND %d", widthHeight, min, max))
-			case models.CriterionModifierNotEquals:
-				f.addHaving(fmt.Sprintf("%s NOT BETWEEN %d AND %d", widthHeight, min, max))
-			case models.CriterionModifierLessThan:
-				f.addHaving(fmt.Sprintf("%s < %d", widthHeight, min))
-			case models.CriterionModifierGreaterThan:
-				f.addHaving(fmt.Sprintf("%s > %d", widthHeight, max))
-			}
-		}
-	}
-=======
 var gallerySortOptions = sortOptions{
 	"created_at",
 	"date",
@@ -1187,7 +782,6 @@
 	"tag_count",
 	"title",
 	"updated_at",
->>>>>>> f2676603
 }
 
 func (qb *GalleryStore) setGallerySort(query *queryBuilder, findFilter *models.FindFilterType) error {
