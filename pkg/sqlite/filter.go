--- conflicted
+++ resolved
@@ -423,952 +423,4 @@
 	}
 
 	return "", nil
-<<<<<<< HEAD
-}
-
-func stringCriterionHandler(c *models.StringCriterionInput, column string) criterionHandlerFunc {
-	return func(ctx context.Context, f *filterBuilder) {
-		if c != nil {
-			if modifier := c.Modifier; c.Modifier.IsValid() {
-				switch modifier {
-				case models.CriterionModifierIncludes:
-					f.whereClauses = append(f.whereClauses, getStringSearchClause([]string{column}, c.Value, false))
-				case models.CriterionModifierExcludes:
-					f.whereClauses = append(f.whereClauses, getStringSearchClause([]string{column}, c.Value, true))
-				case models.CriterionModifierEquals:
-					f.addWhere(column+" LIKE ?", c.Value)
-				case models.CriterionModifierNotEquals:
-					f.addWhere(column+" NOT LIKE ?", c.Value)
-				case models.CriterionModifierMatchesRegex:
-					if _, err := regexp.Compile(c.Value); err != nil {
-						f.setError(err)
-						return
-					}
-					f.addWhere(fmt.Sprintf("(%s IS NOT NULL AND %[1]s regexp ?)", column), c.Value)
-				case models.CriterionModifierNotMatchesRegex:
-					if _, err := regexp.Compile(c.Value); err != nil {
-						f.setError(err)
-						return
-					}
-					f.addWhere(fmt.Sprintf("(%s IS NULL OR %[1]s NOT regexp ?)", column), c.Value)
-				case models.CriterionModifierIsNull:
-					f.addWhere("(" + column + " IS NULL OR TRIM(" + column + ") = '')")
-				case models.CriterionModifierNotNull:
-					f.addWhere("(" + column + " IS NOT NULL AND TRIM(" + column + ") != '')")
-				default:
-					panic("unsupported string filter modifier")
-				}
-			}
-		}
-	}
-}
-
-func enumCriterionHandler(modifier models.CriterionModifier, values []string, column string) criterionHandlerFunc {
-	return func(ctx context.Context, f *filterBuilder) {
-		if modifier.IsValid() {
-			switch modifier {
-			case models.CriterionModifierIncludes, models.CriterionModifierEquals:
-				if len(values) > 0 {
-					f.whereClauses = append(f.whereClauses, getEnumSearchClause(column, values, false))
-				}
-			case models.CriterionModifierExcludes, models.CriterionModifierNotEquals:
-				if len(values) > 0 {
-					f.whereClauses = append(f.whereClauses, getEnumSearchClause(column, values, true))
-				}
-			case models.CriterionModifierIsNull:
-				f.addWhere("(" + column + " IS NULL OR TRIM(" + column + ") = '')")
-			case models.CriterionModifierNotNull:
-				f.addWhere("(" + column + " IS NOT NULL AND TRIM(" + column + ") != '')")
-			default:
-				panic("unsupported string filter modifier")
-			}
-		}
-	}
-}
-
-func pathCriterionHandler(c *models.StringCriterionInput, pathColumn string, basenameColumn string, addJoinFn func(f *filterBuilder)) criterionHandlerFunc {
-	return func(ctx context.Context, f *filterBuilder) {
-		if c != nil {
-			if addJoinFn != nil {
-				addJoinFn(f)
-			}
-			addWildcards := true
-			not := false
-
-			if modifier := c.Modifier; c.Modifier.IsValid() {
-				switch modifier {
-				case models.CriterionModifierIncludes:
-					f.whereClauses = append(f.whereClauses, getPathSearchClauseMany(pathColumn, basenameColumn, c.Value, addWildcards, not))
-				case models.CriterionModifierExcludes:
-					not = true
-					f.whereClauses = append(f.whereClauses, getPathSearchClauseMany(pathColumn, basenameColumn, c.Value, addWildcards, not))
-				case models.CriterionModifierEquals:
-					addWildcards = false
-					f.whereClauses = append(f.whereClauses, getPathSearchClause(pathColumn, basenameColumn, c.Value, addWildcards, not))
-				case models.CriterionModifierNotEquals:
-					addWildcards = false
-					not = true
-					f.whereClauses = append(f.whereClauses, getPathSearchClause(pathColumn, basenameColumn, c.Value, addWildcards, not))
-				case models.CriterionModifierMatchesRegex:
-					if _, err := regexp.Compile(c.Value); err != nil {
-						f.setError(err)
-						return
-					}
-					filepathColumn := fmt.Sprintf("%s || '%s' || %s", pathColumn, string(filepath.Separator), basenameColumn)
-					f.addWhere(fmt.Sprintf("%s IS NOT NULL AND %s IS NOT NULL AND %s regexp ?", pathColumn, basenameColumn, filepathColumn), c.Value)
-				case models.CriterionModifierNotMatchesRegex:
-					if _, err := regexp.Compile(c.Value); err != nil {
-						f.setError(err)
-						return
-					}
-					filepathColumn := fmt.Sprintf("%s || '%s' || %s", pathColumn, string(filepath.Separator), basenameColumn)
-					f.addWhere(fmt.Sprintf("%s IS NULL OR %s IS NULL OR %s NOT regexp ?", pathColumn, basenameColumn, filepathColumn), c.Value)
-				case models.CriterionModifierIsNull:
-					f.addWhere(fmt.Sprintf("%s IS NULL OR TRIM(%[1]s) = '' OR %s IS NULL OR TRIM(%[2]s) = ''", pathColumn, basenameColumn))
-				case models.CriterionModifierNotNull:
-					f.addWhere(fmt.Sprintf("%s IS NOT NULL AND TRIM(%[1]s) != '' AND %s IS NOT NULL AND TRIM(%[2]s) != ''", pathColumn, basenameColumn))
-				default:
-					panic("unsupported string filter modifier")
-				}
-			}
-		}
-	}
-}
-
-func getPathSearchClause(pathColumn, basenameColumn, p string, addWildcards, not bool) sqlClause {
-	if addWildcards {
-		p = "%" + p + "%"
-	}
-
-	filepathColumn := fmt.Sprintf("%s || '%s' || %s", pathColumn, string(filepath.Separator), basenameColumn)
-	ret := makeClause(fmt.Sprintf("%s LIKE ?", filepathColumn), p)
-
-	if not {
-		ret = ret.not()
-	}
-
-	return ret
-}
-
-// getPathSearchClauseMany splits the query string p on whitespace
-// Used for backwards compatibility for the includes/excludes modifiers
-func getPathSearchClauseMany(pathColumn, basenameColumn, p string, addWildcards, not bool) sqlClause {
-	q := strings.TrimSpace(p)
-	trimmedQuery := strings.Trim(q, "\"")
-
-	if trimmedQuery == q {
-		q = regexp.MustCompile(`\s+`).ReplaceAllString(q, " ")
-		queryWords := strings.Split(q, " ")
-
-		var ret []sqlClause
-		// Search for any word
-		for _, word := range queryWords {
-			ret = append(ret, getPathSearchClause(pathColumn, basenameColumn, word, addWildcards, not))
-		}
-
-		if !not {
-			return orClauses(ret...)
-		}
-
-		return andClauses(ret...)
-	}
-
-	return getPathSearchClause(pathColumn, basenameColumn, trimmedQuery, addWildcards, not)
-}
-
-func intCriterionHandler(c *models.IntCriterionInput, column string, addJoinFn func(f *filterBuilder)) criterionHandlerFunc {
-	return func(ctx context.Context, f *filterBuilder) {
-		if c != nil {
-			if addJoinFn != nil {
-				addJoinFn(f)
-			}
-			clause, args := getIntCriterionWhereClause(column, *c)
-			f.addWhere(clause, args...)
-		}
-	}
-}
-
-func floatCriterionHandler(c *models.FloatCriterionInput, column string, addJoinFn func(f *filterBuilder)) criterionHandlerFunc {
-	return func(ctx context.Context, f *filterBuilder) {
-		if c != nil {
-			if addJoinFn != nil {
-				addJoinFn(f)
-			}
-			clause, args := getFloatCriterionWhereClause(column, *c)
-			f.addWhere(clause, args...)
-		}
-	}
-}
-
-func boolCriterionHandler(c *bool, column string, addJoinFn func(f *filterBuilder)) criterionHandlerFunc {
-	return func(ctx context.Context, f *filterBuilder) {
-		if c != nil {
-			if addJoinFn != nil {
-				addJoinFn(f)
-			}
-			var v string
-			if *c {
-				v = "1"
-			} else {
-				v = "0"
-			}
-
-			f.addWhere(column + " = " + v)
-		}
-	}
-}
-
-func dateCriterionHandler(c *models.DateCriterionInput, column string) criterionHandlerFunc {
-	return func(ctx context.Context, f *filterBuilder) {
-		if c != nil {
-			clause, args := getDateCriterionWhereClause(column, *c)
-			f.addWhere(clause, args...)
-		}
-	}
-}
-
-func timestampCriterionHandler(c *models.TimestampCriterionInput, column string) criterionHandlerFunc {
-	return func(ctx context.Context, f *filterBuilder) {
-		if c != nil {
-			clause, args := getTimestampCriterionWhereClause(column, *c)
-			f.addWhere(clause, args...)
-		}
-	}
-}
-
-// handle for MultiCriterion where there is a join table between the new
-// objects
-type joinedMultiCriterionHandlerBuilder struct {
-	// table containing the primary objects
-	primaryTable string
-	// table joining primary and foreign objects
-	joinTable string
-	// alias for join table, if required
-	joinAs string
-	// foreign key of the primary object on the join table
-	primaryFK string
-	// foreign key of the foreign object on the join table
-	foreignFK string
-
-	addJoinTable func(f *filterBuilder)
-}
-
-func (m *joinedMultiCriterionHandlerBuilder) handler(c *models.MultiCriterionInput) criterionHandlerFunc {
-	return func(ctx context.Context, f *filterBuilder) {
-		if c != nil {
-			// make local copy so we can modify it
-			criterion := *c
-
-			joinAlias := m.joinAs
-			if joinAlias == "" {
-				joinAlias = m.joinTable
-			}
-
-			if criterion.Modifier == models.CriterionModifierIsNull || criterion.Modifier == models.CriterionModifierNotNull {
-				var notClause string
-				if criterion.Modifier == models.CriterionModifierNotNull {
-					notClause = "NOT"
-				}
-
-				m.addJoinTable(f)
-
-				f.addWhere(utils.StrFormat("{table}.{column} IS {not} NULL", utils.StrFormatMap{
-					"table":  joinAlias,
-					"column": m.foreignFK,
-					"not":    notClause,
-				}))
-				return
-			}
-
-			if len(criterion.Value) == 0 && len(criterion.Excludes) == 0 {
-				return
-			}
-
-			// combine excludes if excludes modifier is selected
-			if criterion.Modifier == models.CriterionModifierExcludes {
-				criterion.Modifier = models.CriterionModifierIncludesAll
-				criterion.Excludes = append(criterion.Excludes, criterion.Value...)
-				criterion.Value = nil
-			}
-
-			if len(criterion.Value) > 0 {
-				whereClause := ""
-				havingClause := ""
-
-				var args []interface{}
-				for _, tagID := range criterion.Value {
-					args = append(args, tagID)
-				}
-
-				switch criterion.Modifier {
-				case models.CriterionModifierIncludes:
-					// includes any of the provided ids
-					m.addJoinTable(f)
-					whereClause = fmt.Sprintf("%s.%s IN %s", joinAlias, m.foreignFK, getInBinding(len(criterion.Value)))
-				case models.CriterionModifierEquals:
-					// includes only the provided ids
-					m.addJoinTable(f)
-					whereClause = utils.StrFormat("{joinAlias}.{foreignFK} IN {inBinding} AND (SELECT COUNT(*) FROM {joinTable} s WHERE s.{primaryFK} = {primaryTable}.id) = ?", utils.StrFormatMap{
-						"joinAlias":    joinAlias,
-						"foreignFK":    m.foreignFK,
-						"inBinding":    getInBinding(len(criterion.Value)),
-						"joinTable":    m.joinTable,
-						"primaryFK":    m.primaryFK,
-						"primaryTable": m.primaryTable,
-					})
-					havingClause = fmt.Sprintf("count(distinct %s.%s) IS %d", joinAlias, m.foreignFK, len(criterion.Value))
-					args = append(args, len(criterion.Value))
-				case models.CriterionModifierNotEquals:
-					f.setError(fmt.Errorf("not equals modifier is not supported for multi criterion input"))
-				case models.CriterionModifierIncludesAll:
-					// includes all of the provided ids
-					m.addJoinTable(f)
-					whereClause = fmt.Sprintf("%s.%s IN %s", joinAlias, m.foreignFK, getInBinding(len(criterion.Value)))
-					havingClause = fmt.Sprintf("count(distinct %s.%s) IS %d", joinAlias, m.foreignFK, len(criterion.Value))
-				}
-
-				f.addWhere(whereClause, args...)
-				f.addHaving(havingClause)
-			}
-
-			if len(criterion.Excludes) > 0 {
-				var args []interface{}
-				for _, tagID := range criterion.Excludes {
-					args = append(args, tagID)
-				}
-
-				// excludes all of the provided ids
-				// need to use actual join table name for this
-				// <primaryTable>.id NOT IN (select <joinTable>.<primaryFK> from <joinTable> where <joinTable>.<foreignFK> in <values>)
-				whereClause := fmt.Sprintf("%[1]s.id NOT IN (SELECT %[3]s.%[2]s from %[3]s where %[3]s.%[4]s in %[5]s)", m.primaryTable, m.primaryFK, m.joinTable, m.foreignFK, getInBinding(len(criterion.Excludes)))
-
-				f.addWhere(whereClause, args...)
-			}
-		}
-	}
-}
-
-type multiCriterionHandlerBuilder struct {
-	primaryTable string
-	foreignTable string
-	joinTable    string
-	primaryFK    string
-	foreignFK    string
-
-	// function that will be called to perform any necessary joins
-	addJoinsFunc func(f *filterBuilder)
-}
-
-func (m *multiCriterionHandlerBuilder) handler(criterion *models.MultiCriterionInput) criterionHandlerFunc {
-	return func(ctx context.Context, f *filterBuilder) {
-		if criterion != nil {
-			if criterion.Modifier == models.CriterionModifierIsNull || criterion.Modifier == models.CriterionModifierNotNull {
-				var notClause string
-				if criterion.Modifier == models.CriterionModifierNotNull {
-					notClause = "NOT"
-				}
-
-				table := m.primaryTable
-				if m.joinTable != "" {
-					table = m.joinTable
-					f.addLeftJoin(table, "", fmt.Sprintf("%s.%s = %s.id", table, m.primaryFK, m.primaryTable))
-				}
-
-				f.addWhere(fmt.Sprintf("%s.%s IS %s NULL", table, m.foreignFK, notClause))
-				return
-			}
-
-			if len(criterion.Value) == 0 {
-				return
-			}
-
-			var args []interface{}
-			for _, tagID := range criterion.Value {
-				args = append(args, tagID)
-			}
-
-			if m.addJoinsFunc != nil {
-				m.addJoinsFunc(f)
-			}
-
-			whereClause, havingClause := getMultiCriterionClause(m.primaryTable, m.foreignTable, m.joinTable, m.primaryFK, m.foreignFK, criterion)
-			f.addWhere(whereClause, args...)
-			f.addHaving(havingClause)
-		}
-	}
-}
-
-type countCriterionHandlerBuilder struct {
-	primaryTable string
-	joinTable    string
-	primaryFK    string
-}
-
-func (m *countCriterionHandlerBuilder) handler(criterion *models.IntCriterionInput) criterionHandlerFunc {
-	return func(ctx context.Context, f *filterBuilder) {
-		if criterion != nil {
-			clause, args := getCountCriterionClause(m.primaryTable, m.joinTable, m.primaryFK, *criterion)
-
-			f.addWhere(clause, args...)
-		}
-	}
-}
-
-// handler for StringCriterion for string list fields
-type stringListCriterionHandlerBuilder struct {
-	// table joining primary and foreign objects
-	joinTable string
-	// string field on the join table
-	stringColumn string
-
-	addJoinTable func(f *filterBuilder)
-}
-
-func (m *stringListCriterionHandlerBuilder) handler(criterion *models.StringCriterionInput) criterionHandlerFunc {
-	return func(ctx context.Context, f *filterBuilder) {
-		if criterion != nil {
-			m.addJoinTable(f)
-
-			stringCriterionHandler(criterion, m.joinTable+"."+m.stringColumn)(ctx, f)
-		}
-	}
-}
-
-func studioCriterionHandler(primaryTable string, studios *models.HierarchicalMultiCriterionInput) criterionHandlerFunc {
-	return func(ctx context.Context, f *filterBuilder) {
-		if studios == nil {
-			return
-		}
-
-		studiosCopy := *studios
-		switch studiosCopy.Modifier {
-		case models.CriterionModifierEquals:
-			studiosCopy.Modifier = models.CriterionModifierIncludesAll
-		case models.CriterionModifierNotEquals:
-			studiosCopy.Modifier = models.CriterionModifierExcludes
-		}
-
-		hh := hierarchicalMultiCriterionHandlerBuilder{
-			tx: dbWrapper{},
-
-			primaryTable: primaryTable,
-			foreignTable: studioTable,
-			foreignFK:    studioIDColumn,
-			parentFK:     "parent_id",
-		}
-
-		hh.handler(&studiosCopy)(ctx, f)
-	}
-}
-
-type hierarchicalMultiCriterionHandlerBuilder struct {
-	tx dbWrapper
-
-	primaryTable string
-	foreignTable string
-	foreignFK    string
-
-	parentFK       string
-	childFK        string
-	relationsTable string
-}
-
-func getHierarchicalValues(ctx context.Context, tx dbWrapper, values []string, table, relationsTable, parentFK string, childFK string, depth *int) (string, error) {
-	var args []interface{}
-
-	if parentFK == "" {
-		parentFK = "parent_id"
-	}
-	if childFK == "" {
-		childFK = "child_id"
-	}
-
-	depthVal := 0
-	if depth != nil {
-		depthVal = *depth
-	}
-
-	if depthVal == 0 {
-		valid := true
-		var valuesClauses []string
-		for _, value := range values {
-			id, err := strconv.Atoi(value)
-			// In case of invalid value just run the query.
-			// Building VALUES() based on provided values just saves a query when depth is 0.
-			if err != nil {
-				valid = false
-				break
-			}
-
-			valuesClauses = append(valuesClauses, fmt.Sprintf("(%d,%d)", id, id))
-		}
-
-		if valid {
-			return "VALUES" + strings.Join(valuesClauses, ","), nil
-		}
-	}
-
-	for _, value := range values {
-		args = append(args, value)
-	}
-	inCount := len(args)
-
-	var depthCondition string
-	if depthVal != -1 {
-		depthCondition = fmt.Sprintf("WHERE depth < %d", depthVal)
-	}
-
-	withClauseMap := utils.StrFormatMap{
-		"table":           table,
-		"relationsTable":  relationsTable,
-		"inBinding":       getInBinding(inCount),
-		"recursiveSelect": "",
-		"parentFK":        parentFK,
-		"childFK":         childFK,
-		"depthCondition":  depthCondition,
-		"unionClause":     "",
-	}
-
-	if relationsTable != "" {
-		withClauseMap["recursiveSelect"] = utils.StrFormat(`SELECT p.root_id, c.{childFK}, depth + 1 FROM {relationsTable} AS c
-INNER JOIN items as p ON c.{parentFK} = p.item_id
-`, withClauseMap)
-	} else {
-		withClauseMap["recursiveSelect"] = utils.StrFormat(`SELECT p.root_id, c.id, depth + 1 FROM {table} as c
-INNER JOIN items as p ON c.{parentFK} = p.item_id
-`, withClauseMap)
-	}
-
-	if depthVal != 0 {
-		withClauseMap["unionClause"] = utils.StrFormat(`
-UNION {recursiveSelect} {depthCondition}
-`, withClauseMap)
-	}
-
-	withClause := utils.StrFormat(`items AS (
-SELECT id as root_id, id as item_id, 0 as depth FROM {table}
-WHERE id in {inBinding}
-{unionClause})
-`, withClauseMap)
-
-	query := fmt.Sprintf("WITH RECURSIVE %s SELECT 'VALUES' || GROUP_CONCAT('(' || root_id || ', ' || item_id || ')') AS val FROM items", withClause)
-
-	var valuesClause sql.NullString
-	err := tx.Get(ctx, &valuesClause, query, args...)
-	if err != nil {
-		return "", fmt.Errorf("failed to get hierarchical values: %w", err)
-	}
-
-	// if no values are found, just return a values string with the values only
-	if !valuesClause.Valid {
-		for i, value := range values {
-			values[i] = fmt.Sprintf("(%s, %s)", value, value)
-		}
-		valuesClause.String = "VALUES" + strings.Join(values, ",")
-	}
-
-	return valuesClause.String, nil
-}
-
-func addHierarchicalConditionClauses(f *filterBuilder, criterion models.HierarchicalMultiCriterionInput, table, idColumn string) {
-	switch criterion.Modifier {
-	case models.CriterionModifierIncludes:
-		f.addWhere(fmt.Sprintf("%s.%s IS NOT NULL", table, idColumn))
-	case models.CriterionModifierIncludesAll:
-		f.addWhere(fmt.Sprintf("%s.%s IS NOT NULL", table, idColumn))
-		f.addHaving(fmt.Sprintf("count(distinct %s.%s) IS %d", table, idColumn, len(criterion.Value)))
-	case models.CriterionModifierExcludes:
-		f.addWhere(fmt.Sprintf("%s.%s IS NULL", table, idColumn))
-	}
-}
-
-func (m *hierarchicalMultiCriterionHandlerBuilder) handler(c *models.HierarchicalMultiCriterionInput) criterionHandlerFunc {
-	return func(ctx context.Context, f *filterBuilder) {
-		if c != nil {
-			// make a copy so we don't modify the original
-			criterion := *c
-
-			// don't support equals/not equals
-			if criterion.Modifier == models.CriterionModifierEquals || criterion.Modifier == models.CriterionModifierNotEquals {
-				f.setError(fmt.Errorf("modifier %s is not supported for hierarchical multi criterion", criterion.Modifier))
-				return
-			}
-
-			if criterion.Modifier == models.CriterionModifierIsNull || criterion.Modifier == models.CriterionModifierNotNull {
-				var notClause string
-				if criterion.Modifier == models.CriterionModifierNotNull {
-					notClause = "NOT"
-				}
-
-				f.addWhere(utils.StrFormat("{table}.{column} IS {not} NULL", utils.StrFormatMap{
-					"table":  m.primaryTable,
-					"column": m.foreignFK,
-					"not":    notClause,
-				}))
-				return
-			}
-
-			if len(criterion.Value) == 0 && len(criterion.Excludes) == 0 {
-				return
-			}
-
-			// combine excludes if excludes modifier is selected
-			if criterion.Modifier == models.CriterionModifierExcludes {
-				criterion.Modifier = models.CriterionModifierIncludesAll
-				criterion.Excludes = append(criterion.Excludes, criterion.Value...)
-				criterion.Value = nil
-			}
-
-			if len(criterion.Value) > 0 {
-				valuesClause, err := getHierarchicalValues(ctx, m.tx, criterion.Value, m.foreignTable, m.relationsTable, m.parentFK, m.childFK, criterion.Depth)
-				if err != nil {
-					f.setError(err)
-					return
-				}
-
-				switch criterion.Modifier {
-				case models.CriterionModifierIncludes:
-					f.addWhere(fmt.Sprintf("%s.%s IN (SELECT column2 FROM (%s))", m.primaryTable, m.foreignFK, valuesClause))
-				case models.CriterionModifierIncludesAll:
-					f.addWhere(fmt.Sprintf("%s.%s IN (SELECT column2 FROM (%s))", m.primaryTable, m.foreignFK, valuesClause))
-					f.addHaving(fmt.Sprintf("count(distinct %s.%s) IS %d", m.primaryTable, m.foreignFK, len(criterion.Value)))
-				}
-			}
-
-			if len(criterion.Excludes) > 0 {
-				valuesClause, err := getHierarchicalValues(ctx, m.tx, criterion.Excludes, m.foreignTable, m.relationsTable, m.parentFK, m.childFK, criterion.Depth)
-				if err != nil {
-					f.setError(err)
-					return
-				}
-
-				f.addWhere(fmt.Sprintf("%s.%s NOT IN (SELECT column2 FROM (%s)) OR %[1]s.%[2]s IS NULL", m.primaryTable, m.foreignFK, valuesClause))
-			}
-		}
-	}
-}
-
-type joinedHierarchicalMultiCriterionHandlerBuilder struct {
-	tx dbWrapper
-
-	primaryTable string
-	primaryKey   string
-	foreignTable string
-	foreignFK    string
-
-	parentFK       string
-	childFK        string
-	relationsTable string
-
-	joinAs    string
-	joinTable string
-	primaryFK string
-}
-
-func (m *joinedHierarchicalMultiCriterionHandlerBuilder) addHierarchicalConditionClauses(f *filterBuilder, criterion models.HierarchicalMultiCriterionInput, table, idColumn string) {
-	primaryKey := m.primaryKey
-	if primaryKey == "" {
-		primaryKey = "id"
-	}
-
-	switch criterion.Modifier {
-	case models.CriterionModifierEquals:
-		// includes only the provided ids
-		f.addWhere(fmt.Sprintf("%s.%s IS NOT NULL", table, idColumn))
-		f.addHaving(fmt.Sprintf("count(distinct %s.%s) IS %d", table, idColumn, len(criterion.Value)))
-		f.addWhere(utils.StrFormat("(SELECT COUNT(*) FROM {joinTable} s WHERE s.{primaryFK} = {primaryTable}.{primaryKey}) = ?", utils.StrFormatMap{
-			"joinTable":    m.joinTable,
-			"primaryFK":    m.primaryFK,
-			"primaryTable": m.primaryTable,
-			"primaryKey":   primaryKey,
-		}), len(criterion.Value))
-	case models.CriterionModifierNotEquals:
-		f.setError(fmt.Errorf("not equals modifier is not supported for hierarchical multi criterion input"))
-	default:
-		addHierarchicalConditionClauses(f, criterion, table, idColumn)
-	}
-}
-
-func (m *joinedHierarchicalMultiCriterionHandlerBuilder) handler(c *models.HierarchicalMultiCriterionInput) criterionHandlerFunc {
-	return func(ctx context.Context, f *filterBuilder) {
-		if c != nil {
-			// make a copy so we don't modify the original
-			criterion := *c
-			joinAlias := m.joinAs
-			primaryKey := m.primaryKey
-			if primaryKey == "" {
-				primaryKey = "id"
-			}
-
-			if criterion.Modifier == models.CriterionModifierEquals && criterion.Depth != nil && *criterion.Depth != 0 {
-				f.setError(fmt.Errorf("depth is not supported for equals modifier in hierarchical multi criterion input"))
-				return
-			}
-
-			if criterion.Modifier == models.CriterionModifierIsNull || criterion.Modifier == models.CriterionModifierNotNull {
-				var notClause string
-				if criterion.Modifier == models.CriterionModifierNotNull {
-					notClause = "NOT"
-				}
-
-				f.addLeftJoin(m.joinTable, joinAlias, fmt.Sprintf("%s.%s = %s.%s", joinAlias, m.primaryFK, m.primaryTable, primaryKey))
-
-				f.addWhere(utils.StrFormat("{table}.{column} IS {not} NULL", utils.StrFormatMap{
-					"table":  joinAlias,
-					"column": m.foreignFK,
-					"not":    notClause,
-				}))
-				return
-			}
-
-			// combine excludes if excludes modifier is selected
-			if criterion.Modifier == models.CriterionModifierExcludes {
-				criterion.Modifier = models.CriterionModifierIncludesAll
-				criterion.Excludes = append(criterion.Excludes, criterion.Value...)
-				criterion.Value = nil
-			}
-
-			if len(criterion.Value) == 0 && len(criterion.Excludes) == 0 {
-				return
-			}
-
-			if len(criterion.Value) > 0 {
-				valuesClause, err := getHierarchicalValues(ctx, m.tx, criterion.Value, m.foreignTable, m.relationsTable, m.parentFK, m.childFK, criterion.Depth)
-				if err != nil {
-					f.setError(err)
-					return
-				}
-
-				joinTable := utils.StrFormat(`(
-		SELECT j.*, d.column1 AS root_id, d.column2 AS item_id FROM {joinTable} AS j
-		INNER JOIN ({valuesClause}) AS d ON j.{foreignFK} = d.column2
-	)
-	`, utils.StrFormatMap{
-					"joinTable":    m.joinTable,
-					"foreignFK":    m.foreignFK,
-					"valuesClause": valuesClause,
-				})
-
-				f.addLeftJoin(joinTable, joinAlias, fmt.Sprintf("%s.%s = %s.%s", joinAlias, m.primaryFK, m.primaryTable, primaryKey))
-
-				m.addHierarchicalConditionClauses(f, criterion, joinAlias, "root_id")
-			}
-
-			if len(criterion.Excludes) > 0 {
-				valuesClause, err := getHierarchicalValues(ctx, m.tx, criterion.Excludes, m.foreignTable, m.relationsTable, m.parentFK, m.childFK, criterion.Depth)
-				if err != nil {
-					f.setError(err)
-					return
-				}
-
-				joinTable := utils.StrFormat(`(
-		SELECT j2.*, e.column1 AS root_id, e.column2 AS item_id FROM {joinTable} AS j2
-		INNER JOIN ({valuesClause}) AS e ON j2.{foreignFK} = e.column2
-	)
-	`, utils.StrFormatMap{
-					"joinTable":    m.joinTable,
-					"foreignFK":    m.foreignFK,
-					"valuesClause": valuesClause,
-				})
-
-				joinAlias2 := joinAlias + "2"
-
-				f.addLeftJoin(joinTable, joinAlias2, fmt.Sprintf("%s.%s = %s.%s", joinAlias2, m.primaryFK, m.primaryTable, primaryKey))
-
-				// modify for exclusion
-				criterionCopy := criterion
-				criterionCopy.Modifier = models.CriterionModifierExcludes
-				criterionCopy.Value = c.Excludes
-
-				m.addHierarchicalConditionClauses(f, criterionCopy, joinAlias2, "root_id")
-			}
-		}
-	}
-}
-
-type joinedPerformerTagsHandler struct {
-	criterion *models.HierarchicalMultiCriterionInput
-
-	primaryTable   string // eg scenes
-	joinTable      string // eg performers_scenes
-	joinPrimaryKey string // eg scene_id
-}
-
-func (h *joinedPerformerTagsHandler) handle(ctx context.Context, f *filterBuilder) {
-	tags := h.criterion
-
-	if tags != nil {
-		criterion := tags.CombineExcludes()
-
-		// validate the modifier
-		switch criterion.Modifier {
-		case models.CriterionModifierIncludesAll, models.CriterionModifierIncludes, models.CriterionModifierExcludes, models.CriterionModifierIsNull, models.CriterionModifierNotNull:
-			// valid
-		default:
-			f.setError(fmt.Errorf("invalid modifier %s for performer tags", criterion.Modifier))
-		}
-
-		strFormatMap := utils.StrFormatMap{
-			"primaryTable":   h.primaryTable,
-			"joinTable":      h.joinTable,
-			"joinPrimaryKey": h.joinPrimaryKey,
-			"inBinding":      getInBinding(len(criterion.Value)),
-		}
-
-		if criterion.Modifier == models.CriterionModifierIsNull || criterion.Modifier == models.CriterionModifierNotNull {
-			var notClause string
-			if criterion.Modifier == models.CriterionModifierNotNull {
-				notClause = "NOT"
-			}
-
-			f.addLeftJoin(h.joinTable, "", utils.StrFormat("{primaryTable}.id = {joinTable}.{joinPrimaryKey}", strFormatMap))
-			f.addLeftJoin("performers_tags", "", utils.StrFormat("{joinTable}.performer_id = performers_tags.performer_id", strFormatMap))
-
-			f.addWhere(fmt.Sprintf("performers_tags.tag_id IS %s NULL", notClause))
-			return
-		}
-
-		if len(criterion.Value) == 0 && len(criterion.Excludes) == 0 {
-			return
-		}
-
-		if len(criterion.Value) > 0 {
-			valuesClause, err := getHierarchicalValues(ctx, dbWrapper{}, criterion.Value, tagTable, "tags_relations", "", "", criterion.Depth)
-			if err != nil {
-				f.setError(err)
-				return
-			}
-
-			f.addWith(utils.StrFormat(`performer_tags AS (
-SELECT ps.{joinPrimaryKey} as primaryID, t.column1 AS root_tag_id FROM {joinTable} ps
-INNER JOIN performers_tags pt ON pt.performer_id = ps.performer_id
-INNER JOIN (`+valuesClause+`) t ON t.column2 = pt.tag_id
-)`, strFormatMap))
-
-			f.addLeftJoin("performer_tags", "", utils.StrFormat("performer_tags.primaryID = {primaryTable}.id", strFormatMap))
-
-			addHierarchicalConditionClauses(f, criterion, "performer_tags", "root_tag_id")
-		}
-
-		if len(criterion.Excludes) > 0 {
-			valuesClause, err := getHierarchicalValues(ctx, dbWrapper{}, criterion.Excludes, tagTable, "tags_relations", "", "", criterion.Depth)
-			if err != nil {
-				f.setError(err)
-				return
-			}
-
-			clause := utils.StrFormat("{primaryTable}.id NOT IN (SELECT {joinTable}.{joinPrimaryKey} FROM {joinTable} INNER JOIN performers_tags ON {joinTable}.performer_id = performers_tags.performer_id WHERE performers_tags.tag_id IN (SELECT column2 FROM (%s)))", strFormatMap)
-			f.addWhere(fmt.Sprintf(clause, valuesClause))
-		}
-	}
-}
-
-type joinedStudioTagsHandler struct {
-	criterion *models.HierarchicalMultiCriterionInput
-
-	primaryTable string // eg scenes
-}
-
-func (h *joinedStudioTagsHandler) handle(ctx context.Context, f *filterBuilder) {
-	tags := h.criterion
-
-	if tags != nil {
-		criterion := tags.CombineExcludes()
-
-		// validate the modifier
-		switch criterion.Modifier {
-		case models.CriterionModifierIncludesAll, models.CriterionModifierIncludes, models.CriterionModifierExcludes, models.CriterionModifierIsNull, models.CriterionModifierNotNull:
-			// valid
-		default:
-			f.setError(fmt.Errorf("invalid modifier %s for studio tags", criterion.Modifier))
-		}
-
-		strFormatMap := utils.StrFormatMap{
-			"primaryTable": h.primaryTable,
-			"inBinding":    getInBinding(len(criterion.Value)),
-		}
-
-		if criterion.Modifier == models.CriterionModifierIsNull || criterion.Modifier == models.CriterionModifierNotNull {
-			var notClause string
-			if criterion.Modifier == models.CriterionModifierNotNull {
-				notClause = "NOT"
-			}
-
-			f.addLeftJoin("studios_tags", "", utils.StrFormat("{primaryTable}.studio_id = studios_tags.studio_id", strFormatMap))
-
-			f.addWhere(fmt.Sprintf("studios_tags.tag_id IS %s NULL", notClause))
-			return
-		}
-
-		if len(criterion.Value) == 0 && len(criterion.Excludes) == 0 {
-			return
-		}
-
-		if len(criterion.Value) > 0 {
-			valuesClause, err := getHierarchicalValues(ctx, dbWrapper{}, criterion.Value, tagTable, "tags_relations", "", "", criterion.Depth)
-			if err != nil {
-				f.setError(err)
-				return
-			}
-
-			f.addWith(utils.StrFormat(`studio_tags AS (
-SELECT ps.id as primaryID, t.column1 AS root_tag_id FROM {primaryTable} ps
-INNER JOIN studios_tags pt ON pt.studio_id = ps.studio_id
-INNER JOIN (`+valuesClause+`) t ON t.column2 = pt.tag_id
-)`, strFormatMap))
-
-			f.addLeftJoin("studio_tags", "", utils.StrFormat("studio_tags.primaryID = {primaryTable}.id", strFormatMap))
-
-			addHierarchicalConditionClauses(f, criterion, "studio_tags", "root_tag_id")
-		}
-
-		if len(criterion.Excludes) > 0 {
-			valuesClause, err := getHierarchicalValues(ctx, dbWrapper{}, criterion.Excludes, tagTable, "tags_relations", "", "", criterion.Depth)
-			if err != nil {
-				f.setError(err)
-				return
-			}
-
-			clause := utils.StrFormat("{primaryTable}.id NOT IN (SELECT {primaryTable}.id FROM {primaryTable} INNER JOIN studios_tags ON {primaryTable}.studio_id = studios_tags.studio_id WHERE studios_tags.tag_id IN (SELECT column2 FROM (%s)))", strFormatMap)
-			f.addWhere(fmt.Sprintf(clause, valuesClause))
-		}
-	}
-}
-
-type stashIDCriterionHandler struct {
-	c                 *models.StashIDCriterionInput
-	stashIDRepository *stashIDRepository
-	stashIDTableAs    string
-	parentIDCol       string
-}
-
-func (h *stashIDCriterionHandler) handle(ctx context.Context, f *filterBuilder) {
-	if h.c == nil {
-		return
-	}
-
-	stashIDRepo := h.stashIDRepository
-	t := stashIDRepo.tableName
-	if h.stashIDTableAs != "" {
-		t = h.stashIDTableAs
-	}
-
-	joinClause := fmt.Sprintf("%s.%s = %s", t, stashIDRepo.idColumn, h.parentIDCol)
-	if h.c.Endpoint != nil && *h.c.Endpoint != "" {
-		joinClause += fmt.Sprintf(" AND %s.endpoint = '%s'", t, *h.c.Endpoint)
-	}
-
-	f.addLeftJoin(stashIDRepo.tableName, h.stashIDTableAs, joinClause)
-
-	v := ""
-	if h.c.StashID != nil {
-		v = *h.c.StashID
-	}
-
-	stringCriterionHandler(&models.StringCriterionInput{
-		Value:    v,
-		Modifier: h.c.Modifier,
-	}, t+".stash_id")(ctx, f)
-=======
->>>>>>> f2676603
 }