type Tag {
  id: ID!
  name: String!
  description: String
  aliases: [String!]!
  ignore_auto_tag: Boolean!
  created_at: Time!
  updated_at: Time!
  favorite: Boolean!
  image_path: String # Resolver
  scene_count(depth: Int): Int! # Resolver
  scene_marker_count(depth: Int): Int! # Resolver
  image_count(depth: Int): Int! # Resolver
  gallery_count(depth: Int): Int! # Resolver
  performer_count(depth: Int): Int! # Resolver
<<<<<<< HEAD
  studio_count(depth: Int): Int! # Resolver
=======
  movie_count(depth: Int): Int! # Resolver
>>>>>>> f2676603
  parents: [Tag!]!
  children: [Tag!]!

  parent_count: Int! # Resolver
  child_count: Int! # Resolver
}

input TagCreateInput {
  name: String!
  description: String
  aliases: [String!]
  ignore_auto_tag: Boolean
  favorite: Boolean
  "This should be a URL or a base64 encoded data URL"
  image: String

  parent_ids: [ID!]
  child_ids: [ID!]
}

input TagUpdateInput {
  id: ID!
  name: String
  description: String
  aliases: [String!]
  ignore_auto_tag: Boolean
  favorite: Boolean
  "This should be a URL or a base64 encoded data URL"
  image: String

  parent_ids: [ID!]
  child_ids: [ID!]
}

input TagDestroyInput {
  id: ID!
}

type FindTagsResultType {
  count: Int!
  tags: [Tag!]!
}

input TagsMergeInput {
  source: [ID!]!
  destination: ID!
}

input BulkTagUpdateInput {
  ids: [ID!]
  description: String
  aliases: BulkUpdateStrings
  ignore_auto_tag: Boolean
  favorite: Boolean

  parent_ids: BulkUpdateIds
  child_ids: BulkUpdateIds
}<|MERGE_RESOLUTION|>--- conflicted
+++ resolved
@@ -13,11 +13,8 @@
   image_count(depth: Int): Int! # Resolver
   gallery_count(depth: Int): Int! # Resolver
   performer_count(depth: Int): Int! # Resolver
-<<<<<<< HEAD
   studio_count(depth: Int): Int! # Resolver
-=======
   movie_count(depth: Int): Int! # Resolver
->>>>>>> f2676603
   parents: [Tag!]!
   children: [Tag!]!
 
